﻿/*
 * QUANTCONNECT.COM - Democratizing Finance, Empowering Individuals.
 * Lean Algorithmic Trading Engine v2.0. Copyright 2014 QuantConnect Corporation.
 * 
 * Licensed under the Apache License, Version 2.0 (the "License"); 
 * you may not use this file except in compliance with the License.
 * You may obtain a copy of the License at http://www.apache.org/licenses/LICENSE-2.0
 * 
 * Unless required by applicable law or agreed to in writing, software
 * distributed under the License is distributed on an "AS IS" BASIS,
 * WITHOUT WARRANTIES OR CONDITIONS OF ANY KIND, either express or implied.
 * See the License for the specific language governing permissions and
 * limitations under the License.
 *
*/

using System;
using System.Collections.Generic;
using System.Linq;
using QuantConnect.Data;
using QuantConnect.Data.UniverseSelection;
using QuantConnect.Data.Auxiliary;
using QuantConnect.Interfaces;
using QuantConnect.Util;

namespace QuantConnect.Lean.Engine.DataFeeds.Enumerators.Factories
{
    /// <summary>
    /// Provides a default implementation of <see cref="ISubscriptionEnumeratorFactory"/> that uses
    /// <see cref="BaseData"/> factory methods for reading sources
    /// </summary>
    public class BaseDataSubscriptionEnumeratorFactory : ISubscriptionEnumeratorFactory
    {
        private SingleEntryDataCacheProvider _dataCacheProvider;

        private readonly Func<SubscriptionRequest, IEnumerable<DateTime>> _tradableDaysProvider;
        private readonly MapFileResolver _mapFileResolver;
        private readonly IFactorFileProvider _factorFileProvider;

        /// <summary>
        /// Initializes a new instance of the <see cref="BaseDataSubscriptionEnumeratorFactory"/> class
        /// </summary>
        /// <param name="tradableDaysProvider">Function used to provide the tradable dates to be enumerator.
        /// Specify null to default to <see cref="SubscriptionRequest.TradableDays"/></param>
        public BaseDataSubscriptionEnumeratorFactory(MapFileResolver mapFileResolver, IFactorFileProvider factorFileProvider, Func<SubscriptionRequest, IEnumerable<DateTime>> tradableDaysProvider = null)
        {
            _tradableDaysProvider = tradableDaysProvider ?? (request => request.TradableDays);
            _mapFileResolver = mapFileResolver;
            _factorFileProvider = factorFileProvider;
        }

        /// <summary>
        /// Initializes a new instance of the <see cref="BaseDataSubscriptionEnumeratorFactory"/> class
        /// </summary>
        /// <param name="tradableDaysProvider">Function used to provide the tradable dates to be enumerator.
        /// Specify null to default to <see cref="SubscriptionRequest.TradableDays"/></param>
        public BaseDataSubscriptionEnumeratorFactory(Func<SubscriptionRequest, IEnumerable<DateTime>> tradableDaysProvider = null)
        {
            _tradableDaysProvider = tradableDaysProvider ?? (request => request.TradableDays);
        }

        /// <summary>
        /// Creates an enumerator to read the specified request
        /// </summary>
        /// <param name="request">The subscription request to be read</param>
        /// <param name="dataProvider">Provider used to get data when it is not present on disk</param>
        /// <returns>An enumerator reading the subscription request</returns>
        public IEnumerator<BaseData> CreateEnumerator(SubscriptionRequest request, IDataProvider dataProvider)
        {
<<<<<<< HEAD
            var sourceFactory = (BaseData)ObjectActivator.GetActivator(request.Configuration.Type).Invoke(new object[] { request.Configuration.Type });
=======
            _dataCacheProvider = new SingleEntryDataCacheProvider(dataProvider);

            var sourceFactory = (BaseData)Activator.CreateInstance(request.Configuration.Type);
>>>>>>> cd4a3b04

            foreach (var date in _tradableDaysProvider(request))
            {
                var currentSymbol = request.Configuration.MappedSymbol;
                request.Configuration.MappedSymbol = GetMappedSymbol(request, date);
                var source = sourceFactory.GetSource(request.Configuration, date, false);
                request.Configuration.MappedSymbol = currentSymbol;
                var factory = SubscriptionDataSourceReader.ForSource(source, _dataCacheProvider, request.Configuration, date, false);
                var entriesForDate = factory.Read(source);
                foreach(var entry in entriesForDate)
                {
                    yield return entry;
                }
            }
        }
        private string GetMappedSymbol(SubscriptionRequest request, DateTime date)
        {
            var config = request.Configuration;
            if (config.Symbol.ID.SecurityType == SecurityType.Option ||
                config.Symbol.ID.SecurityType == SecurityType.Equity )
            {
                var mapFile = config.Symbol.HasUnderlying ?
                        _mapFileResolver.ResolveMapFile(config.Symbol.Underlying.ID.Symbol, config.Symbol.Underlying.ID.Date) :
                        _mapFileResolver.ResolveMapFile(config.Symbol.ID.Symbol, config.Symbol.ID.Date);

                return mapFile.GetMappedSymbol(date);
            }
            else
            {
                return config.MappedSymbol;
            }
        }
    }
}<|MERGE_RESOLUTION|>--- conflicted
+++ resolved
@@ -67,13 +67,10 @@
         /// <returns>An enumerator reading the subscription request</returns>
         public IEnumerator<BaseData> CreateEnumerator(SubscriptionRequest request, IDataProvider dataProvider)
         {
-<<<<<<< HEAD
+
             var sourceFactory = (BaseData)ObjectActivator.GetActivator(request.Configuration.Type).Invoke(new object[] { request.Configuration.Type });
-=======
+
             _dataCacheProvider = new SingleEntryDataCacheProvider(dataProvider);
-
-            var sourceFactory = (BaseData)Activator.CreateInstance(request.Configuration.Type);
->>>>>>> cd4a3b04
 
             foreach (var date in _tradableDaysProvider(request))
             {
