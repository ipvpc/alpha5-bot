--- conflicted
+++ resolved
@@ -97,18 +97,6 @@
         }
 
         /// <summary>
-<<<<<<< HEAD
-        /// Property indicating the transaction handler is currently processing events and the algorithm should wait (syncrhonous order processing).
-        /// </summary>
-        bool ProcessingEvents
-        {
-            get;
-            set;
-        }
-
-        /// <summary>
-=======
->>>>>>> b7a8e9b2
         /// Current date/time.
         /// </summary>
         DateTime Time
