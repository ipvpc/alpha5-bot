--- conflicted
+++ resolved
@@ -37,11 +37,7 @@
     </PackageReference>
     <PackageReference Include="NetMQ" Version="4.0.1.6" />
     <PackageReference Include="Newtonsoft.Json" Version="12.0.3" />
-<<<<<<< HEAD
-    <PackageReference Include="RestSharp" Version="106.11.7" />
-=======
     <PackageReference Include="RestSharp" Version="106.12.0" />
->>>>>>> 46ce138f
   </ItemGroup>
   <ItemGroup>
     <Compile Include="..\Common\Properties\SharedAssemblyInfo.cs" Link="Properties\SharedAssemblyInfo.cs" />
