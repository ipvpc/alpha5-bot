{
  // this configuration file works by first loading all top-level
  // configuration items and then will load the specified environment
  // on top, this provides a layering affect. environment names can be
  // anything, and just require definition in this file. There's
  // two predefined environments, 'backtesting' and 'live', feel free
  // to add more!

  "environment": "backtesting", // "live-paper", "backtesting", "live-interactive", "live-interactive-iqfeed"

  // algorithm class selector
  "algorithm-type-name": "BasicTemplateFrameworkAlgorithm",

  // Algorithm language selector - options CSharp, Python
  "algorithm-language": "CSharp",

  //Physical DLL location
  "algorithm-location": "QuantConnect.Algorithm.CSharp.dll",
  //"algorithm-location": "../../../Algorithm.Python/BasicTemplateFrameworkAlgorithm.py",

  //Research notebook
  //"composer-dll-directory": ".",

  //Object store directory name for Research Notebook
  "research-object-store-name": "QuantBook",

  // engine
  "data-folder": "../../../Data/",

  // debugging configuration - options for debugging-method LocalCmdLine, VisualStudio, Debugpy, PyCharm
  "debugging": false,
  "debugging-method": "LocalCmdline",

  // handlers
  "log-handler": "QuantConnect.Logging.CompositeLogHandler",
  "messaging-handler": "QuantConnect.Messaging.Messaging",
  "job-queue-handler": "QuantConnect.Queues.JobQueue",
  "api-handler": "QuantConnect.Api.Api",
  "map-file-provider": "QuantConnect.Data.Auxiliary.LocalDiskMapFileProvider",
  "factor-file-provider": "QuantConnect.Data.Auxiliary.LocalDiskFactorFileProvider",
  "data-provider": "QuantConnect.Lean.Engine.DataFeeds.DefaultDataProvider",
  "alpha-handler": "QuantConnect.Lean.Engine.Alphas.DefaultAlphaHandler",
  "data-channel-provider": "DataChannelProvider",
  "object-store": "QuantConnect.Lean.Engine.Storage.LocalObjectStore",
  "data-aggregator": "QuantConnect.Lean.Engine.DataFeeds.AggregationManager",

  // limits on number of symbols to allow
  "symbol-minute-limit": 10000,
  "symbol-second-limit": 10000,
  "symbol-tick-limit": 10000,

  // limits the amount of data points per chart series. Applies only for backtesting
  "maximum-data-points-per-chart-series": 4000,

  // if one uses true in following token, market hours will remain open all hours and all days.
  // if one uses false will make lean operate only during regular market hours.
  "force-exchange-always-open": false,

  // save list of transactions to the specified csv file
  "transaction-log": "",

  // To get your api access token go to quantconnect.com/account
  "job-user-id": "0",
  "api-access-token": "",
  "job-organization-id": "",

  // live data configuration
  "live-data-url": "ws://www.quantconnect.com/api/v2/live/data/",
  "live-data-port": 8020,

  // live portfolio state
  "live-cash-balance": "",
  "live-holdings": "[]",

  // interactive brokers configuration
  "ib-account": "",
  "ib-user-name": "",
  "ib-password": "",
  "ib-host": "127.0.0.1",
  "ib-port": "4002",
  "ib-agent-description": "Individual",
  "ib-tws-dir": "C:\\Jts",
  "ib-trading-mode": "paper",
  "ib-enable-delayed-streaming-data": false,
  "ib-version": "974",

  // tradier configuration
  "tradier-environment": "paper",
  "tradier-account-id": "",
  "tradier-access-token": "",

  // oanda configuration
  "oanda-environment": "Practice",
  "oanda-access-token": "",
  "oanda-account-id": "",

  // fxcm configuration
  "fxcm-server": "http://www.fxcorporate.com/Hosts.jsp",
  "fxcm-terminal": "Demo", //Real or Demo
  "fxcm-user-name": "",
  "fxcm-password": "",
  "fxcm-account-id": "",

  // iqfeed configuration
  "iqfeed-host": "127.0.0.1",
  "iqfeed-username": "",
  "iqfeed-password": "",
  "iqfeed-productName": "",
  "iqfeed-version": "1.0",

  // gdax configuration
  "gdax-api-secret": "",
  "gdax-api-key": "",
  "gdax-passphrase": "",

  // bitfinex configuration
  "bitfinex-api-secret": "",
  "bitfinex-api-key": "",

  // binance configuration
  "binance-api-secret": "",
  "binance-api-key": "",
  "binance-api-url": "https://api.binance.com",
  "binance-websocket-url": "wss://stream.binance.com:9443/ws",

  // binance.us configuration
  "binanceus-api-secret": "",
  "binanceus-api-key": "",
  "binanceus-api-url": "https://api.binance.us",
  "binanceus-websocket-url": "wss://stream.binance.us:9443/ws",

  // kraken configuration
  "kraken-api-secret": "",
  "kraken-api-key": "",
  "kraken-verification-tier": "Starter", // Starter, Intermediate, Pro

  // arteyu configuration
  "atreyu-host": "",
  "atreyu-req-port": "",
  "atreyu-sub-port": "",
  "atreyu-username": "",
  "atreyu-password": "",
  "atreyu-client-id": "",
  "atreyu-broker-mpid": "",
  "atreyu-locate-rqd": "",

  // Trading Technologies configuration
  "tt-user-name": "",
  "tt-session-password": "",
  "tt-account-name": "",
  "tt-rest-app-key": "",
  "tt-rest-app-secret": "",
  "tt-rest-environment": "",
  "tt-market-data-sender-comp-id": "",
  "tt-market-data-target-comp-id": "",
  "tt-market-data-host": "",
  "tt-market-data-port": "",
  "tt-order-routing-sender-comp-id": "",
  "tt-order-routing-target-comp-id": "",
  "tt-order-routing-host": "",
  "tt-order-routing-port": "",
  "tt-log-fix-messages": false,

  // Exante trading configuration
  // client-id, application-id, shared-key are required to access Exante REST API
  // Exante generates them at https://exante.eu/clientsarea/dashboard/ after adding an application
  "exante-client-id": "",
  "exante-application-id": "",
  "exante-shared-key": "",
  "exante-account-id": "", // Account-id is assigned after registration at Exante
  "exante-platform-type": "", // Environment of the application: live or demo

  // Required to access data from Nasdaq
  // To get your access token go to https://data.nasdaq.com/account/profile
  "nasdaq-auth-token": "",

  // Required to access data from Tiingo
  // To get your access token go to https://www.tiingo.com
  "tiingo-auth-token": "",

  // Required to access data from US Energy Information Administration
  // To get your access token go to https://www.eia.gov/opendata
  "us-energy-information-auth-token": "",

  // Required for IEX history requests
  "iex-cloud-api-key": "",

  // Required for market data from Coin API
  "coinapi-api-key": "",
  "coinapi-product": "free", // free, startup, streamer, professional, enterprise

  // Required for streaming Polygon.io data
  // To get your access token go to https://polygon.io
  "polygon-api-key": "",

  // zerodha configuration goto https://kite.trade
  "zerodha-access-token": "",
  "zerodha-api-key": "",
  "zerodha-product-type": "MIS", //MIS(Intraday) or CNC(Delivery) or NRML(Carry Forward)
  "zerodha-trading-segment": "EQUITY", // EQUITY(NSE,BSE) or COMMODITY (MCX)
  "zerodha-history-subscription": false, // Enable this if History API Subscription available

  //samco configuration go to https://www.samco.in/stocknote-api
  "samco-client-id": "",
  "samco-client-password": "",
  "samco-year-of-birth": "",
  "samco-product-type": "MIS", //MIS(Intraday) or CNC(Delivery) or NRML(Carry Forward)
  "samco-trading-segment": "EQUITY", // EQUITY(NSE,BSE) or COMMODITY (MCX)

  // FTX configuration
  "ftx-account-tier": "Tier1", // accept "Tier1", "Tier2", "Tier3", "Tier4", "Tier5", "Tier6", "VIP1", "VIP2", "VIP3", "MM1", "MM2", "MM3"
  "ftx-api-secret": "",
  "ftx-api-key": "",

<<<<<<< HEAD
  // td ameritrade configuration
  "tda-account-id": "",
  "tda-consumer-key": "",
  "tda-callback-url": "",
  "tda-paper-trading": false,
  "tda-credentials-provider": "QuantConnect.Brokerages.TDAmeritrade.TDCliCredentialProvider",
  "tda-saved-token-directory": "./data",
=======
  // FTX.US configuration
  "ftxus-account-tier": "Tier1", // accept "Tier1", "Tier2", "Tier3", "Tier4", "Tier5", "Tier6", "Tier7", "Tier8", "Tier9", "VIP1", "VIP2", "MM1", "MM2", "MM3"
  "ftxus-api-secret": "",
  "ftxus-api-key": "",
>>>>>>> 8bd17299

  // parameters to set in the algorithm (the below are just samples)
  "parameters": {
    // Intrinio account user and password
    "intrinio-username": "",
    "intrinio-password": "",

    "ema-fast": 10,
    "ema-slow": 20
  },

  // specify supported languages when running regression tests
  "regression-test-languages": [ "CSharp", "Python" ],

  "environments": {

    // defines the 'backtesting' environment
    "backtesting": {
      "live-mode": false,

      "setup-handler": "QuantConnect.Lean.Engine.Setup.BacktestingSetupHandler",
      "result-handler": "QuantConnect.Lean.Engine.Results.BacktestingResultHandler",
      "data-feed-handler": "QuantConnect.Lean.Engine.DataFeeds.FileSystemDataFeed",
      "real-time-handler": "QuantConnect.Lean.Engine.RealTime.BacktestingRealTimeHandler",
      "history-provider": [ "QuantConnect.Lean.Engine.HistoricalData.SubscriptionDataReaderHistoryProvider" ],
      "transaction-handler": "QuantConnect.Lean.Engine.TransactionHandlers.BacktestingTransactionHandler"
    },

    // defines the 'live-paper' environment
    "live-paper": {
      "live-mode": true,

      // the paper brokerage requires the BacktestingTransactionHandler
      "live-mode-brokerage": "PaperBrokerage",

      "setup-handler": "QuantConnect.Lean.Engine.Setup.BrokerageSetupHandler",
      "result-handler": "QuantConnect.Lean.Engine.Results.LiveTradingResultHandler",
      "data-feed-handler": "QuantConnect.Lean.Engine.DataFeeds.LiveTradingDataFeed",
      "data-queue-handler": [ "QuantConnect.Lean.Engine.DataFeeds.Queues.LiveDataQueue" ],
      "real-time-handler": "QuantConnect.Lean.Engine.RealTime.LiveTradingRealTimeHandler",
      "transaction-handler": "QuantConnect.Lean.Engine.TransactionHandlers.BacktestingTransactionHandler"
    },

    // defines 'live-zerodha' environment
    "live-zerodha": {
      "live-mode": true,

      // real brokerage implementations require the BrokerageTransactionHandler
      "live-mode-brokerage": "ZerodhaBrokerage",
      "data-queue-handler": [ "ZerodhaBrokerage" ],

      "setup-handler": "QuantConnect.Lean.Engine.Setup.BrokerageSetupHandler",
      "result-handler": "QuantConnect.Lean.Engine.Results.LiveTradingResultHandler",
      "data-feed-handler": "QuantConnect.Lean.Engine.DataFeeds.LiveTradingDataFeed",
      "real-time-handler": "QuantConnect.Lean.Engine.RealTime.LiveTradingRealTimeHandler",
      "transaction-handler": "QuantConnect.Lean.Engine.TransactionHandlers.BrokerageTransactionHandler",
      "history-provider": [ "BrokerageHistoryProvider", "SubscriptionDataReaderHistoryProvider" ]
    },

    // defines 'live-samco' environment
    "live-samco": {
      "live-mode": true,

      // real brokerage implementations require the BrokerageTransactionHandler
      "live-mode-brokerage": "SamcoBrokerage",
      "data-queue-handler": [ "SamcoBrokerage" ],

      "setup-handler": "QuantConnect.Lean.Engine.Setup.BrokerageSetupHandler",
      "result-handler": "QuantConnect.Lean.Engine.Results.LiveTradingResultHandler",
      "data-feed-handler": "QuantConnect.Lean.Engine.DataFeeds.LiveTradingDataFeed",
      "real-time-handler": "QuantConnect.Lean.Engine.RealTime.LiveTradingRealTimeHandler",
      "transaction-handler": "QuantConnect.Lean.Engine.TransactionHandlers.BrokerageTransactionHandler",
      "history-provider": [ "BrokerageHistoryProvider", "SubscriptionDataReaderHistoryProvider" ]
    },

    // defines the 'live-tradier' environment
    "live-tradier": {
      "live-mode": true,

      // this setting will save tradier access/refresh tokens to a tradier-tokens.txt file
      // that can be read in next time, this makes it easier to start/stop a tradier algorithm
      "tradier-save-tokens": true,

      // real brokerage implementations require the BrokerageTransactionHandler
      "live-mode-brokerage": "TradierBrokerage",
      "data-queue-handler": [ "TradierBrokerage" ],

      "setup-handler": "QuantConnect.Lean.Engine.Setup.BrokerageSetupHandler",
      "result-handler": "QuantConnect.Lean.Engine.Results.LiveTradingResultHandler",
      "data-feed-handler": "QuantConnect.Lean.Engine.DataFeeds.LiveTradingDataFeed",
      "real-time-handler": "QuantConnect.Lean.Engine.RealTime.LiveTradingRealTimeHandler",
      "transaction-handler": "QuantConnect.Lean.Engine.TransactionHandlers.BrokerageTransactionHandler"
    },

    // defines the 'live-interactive' environment
    "live-interactive": {
      "live-mode": true,

      // real brokerage implementations require the BrokerageTransactionHandler
      "live-mode-brokerage": "InteractiveBrokersBrokerage",
      "setup-handler": "QuantConnect.Lean.Engine.Setup.BrokerageSetupHandler",
      "result-handler": "QuantConnect.Lean.Engine.Results.LiveTradingResultHandler",
      "data-feed-handler": "QuantConnect.Lean.Engine.DataFeeds.LiveTradingDataFeed",
      "data-queue-handler": [ "QuantConnect.Brokerages.InteractiveBrokers.InteractiveBrokersBrokerage" ],
      "real-time-handler": "QuantConnect.Lean.Engine.RealTime.LiveTradingRealTimeHandler",
      "transaction-handler": "QuantConnect.Lean.Engine.TransactionHandlers.BrokerageTransactionHandler",
      "history-provider": [ "BrokerageHistoryProvider", "SubscriptionDataReaderHistoryProvider" ]
    },

    // defines the 'live-interactive-iqfeed' environment
    "live-interactive-iqfeed": {
      "live-mode": true,

      // real brokerage implementations require the BrokerageTransactionHandler
      "live-mode-brokerage": "InteractiveBrokersBrokerage",
      "setup-handler": "QuantConnect.Lean.Engine.Setup.BrokerageSetupHandler",
      "result-handler": "QuantConnect.Lean.Engine.Results.LiveTradingResultHandler",
      "data-feed-handler": "QuantConnect.Lean.Engine.DataFeeds.LiveTradingDataFeed",
      "data-queue-handler": [ "QuantConnect.ToolBox.IQFeed.IQFeedDataQueueHandler" ],
      "real-time-handler": "QuantConnect.Lean.Engine.RealTime.LiveTradingRealTimeHandler",
      "transaction-handler": "QuantConnect.Lean.Engine.TransactionHandlers.BrokerageTransactionHandler",
      "history-provider": [ "QuantConnect.ToolBox.IQFeed.IQFeedDataQueueHandler", "SubscriptionDataReaderHistoryProvider" ]
    },

    // defines the 'live-fxcm' environment
    "live-fxcm": {
      "live-mode": true,

      // real brokerage implementations require the BrokerageTransactionHandler
      "live-mode-brokerage": "FxcmBrokerage",
      "data-queue-handler": [ "FxcmBrokerage" ],
      "setup-handler": "QuantConnect.Lean.Engine.Setup.BrokerageSetupHandler",
      "result-handler": "QuantConnect.Lean.Engine.Results.LiveTradingResultHandler",
      "data-feed-handler": "QuantConnect.Lean.Engine.DataFeeds.LiveTradingDataFeed",
      "real-time-handler": "QuantConnect.Lean.Engine.RealTime.LiveTradingRealTimeHandler",
      "transaction-handler": "QuantConnect.Lean.Engine.TransactionHandlers.BrokerageTransactionHandler",
      "history-provider": [ "BrokerageHistoryProvider", "SubscriptionDataReaderHistoryProvider" ]
    },

    // defines the 'live-oanda' environment
    "live-oanda": {
      "live-mode": true,

      // real brokerage implementations require the BrokerageTransactionHandler
      "live-mode-brokerage": "OandaBrokerage",
      "data-queue-handler": [ "OandaBrokerage" ],
      "setup-handler": "QuantConnect.Lean.Engine.Setup.BrokerageSetupHandler",
      "result-handler": "QuantConnect.Lean.Engine.Results.LiveTradingResultHandler",
      "data-feed-handler": "QuantConnect.Lean.Engine.DataFeeds.LiveTradingDataFeed",
      "real-time-handler": "QuantConnect.Lean.Engine.RealTime.LiveTradingRealTimeHandler",
      "transaction-handler": "QuantConnect.Lean.Engine.TransactionHandlers.BrokerageTransactionHandler",
      "history-provider": [ "BrokerageHistoryProvider", "SubscriptionDataReaderHistoryProvider" ]
    },

    "live-gdax": {
      "live-mode": true,

      // real brokerage implementations require the BrokerageTransactionHandler
      "live-mode-brokerage": "GDAXBrokerage",
      "data-queue-handler": [ "GDAXDataQueueHandler" ],
      "setup-handler": "QuantConnect.Lean.Engine.Setup.BrokerageSetupHandler",
      "result-handler": "QuantConnect.Lean.Engine.Results.LiveTradingResultHandler",
      "data-feed-handler": "QuantConnect.Lean.Engine.DataFeeds.LiveTradingDataFeed",
      "real-time-handler": "QuantConnect.Lean.Engine.RealTime.LiveTradingRealTimeHandler",
      "transaction-handler": "QuantConnect.Lean.Engine.TransactionHandlers.BrokerageTransactionHandler",
      "history-provider": [ "BrokerageHistoryProvider", "SubscriptionDataReaderHistoryProvider" ]
    },

    "live-bitfinex": {
      "live-mode": true,

      // real brokerage implementations require the BrokerageTransactionHandler
      "live-mode-brokerage": "BitfinexBrokerage",
      "data-queue-handler": [ "BitfinexBrokerage" ],
      "setup-handler": "QuantConnect.Lean.Engine.Setup.BrokerageSetupHandler",
      "result-handler": "QuantConnect.Lean.Engine.Results.LiveTradingResultHandler",
      "data-feed-handler": "QuantConnect.Lean.Engine.DataFeeds.LiveTradingDataFeed",
      "real-time-handler": "QuantConnect.Lean.Engine.RealTime.LiveTradingRealTimeHandler",
      "transaction-handler": "QuantConnect.Lean.Engine.TransactionHandlers.BrokerageTransactionHandler",
      "history-provider": [ "BrokerageHistoryProvider", "SubscriptionDataReaderHistoryProvider" ]
    },

    "live-binance": {
      "live-mode": true,

      // real brokerage implementations require the BrokerageTransactionHandler
      "live-mode-brokerage": "QuantConnect.BinanceBrokerage.BinanceBrokerage",
      "data-queue-handler": [ "QuantConnect.BinanceBrokerage.BinanceBrokerage" ],
      "setup-handler": "QuantConnect.Lean.Engine.Setup.BrokerageSetupHandler",
      "result-handler": "QuantConnect.Lean.Engine.Results.LiveTradingResultHandler",
      "data-feed-handler": "QuantConnect.Lean.Engine.DataFeeds.LiveTradingDataFeed",
      "real-time-handler": "QuantConnect.Lean.Engine.RealTime.LiveTradingRealTimeHandler",
      "transaction-handler": "QuantConnect.Lean.Engine.TransactionHandlers.BrokerageTransactionHandler",
      "history-provider": [ "BrokerageHistoryProvider", "SubscriptionDataReaderHistoryProvider" ]
    },

    "live-binanceus": {
      "live-mode": true,

      // real brokerage implementations require the BrokerageTransactionHandler
      "live-mode-brokerage": "QuantConnect.BinanceBrokerage.BinanceUSBrokerage",
      "data-queue-handler": [ "QuantConnect.BinanceBrokerage.BinanceUSBrokerage" ],
      "setup-handler": "QuantConnect.Lean.Engine.Setup.BrokerageSetupHandler",
      "result-handler": "QuantConnect.Lean.Engine.Results.LiveTradingResultHandler",
      "data-feed-handler": "QuantConnect.Lean.Engine.DataFeeds.LiveTradingDataFeed",
      "real-time-handler": "QuantConnect.Lean.Engine.RealTime.LiveTradingRealTimeHandler",
      "transaction-handler": "QuantConnect.Lean.Engine.TransactionHandlers.BrokerageTransactionHandler",
      "history-provider": [ "BrokerageHistoryProvider", "SubscriptionDataReaderHistoryProvider" ]
    },

    // defines the 'live-atreyu' environment
    "live-atreyu": {
      "live-mode": true,

      // real brokerage implementations require the BrokerageTransactionHandler
      "live-mode-brokerage": "QuantConnect.Atreyu.AtreyuBrokerage",
      "data-queue-handler": [ "QuantConnect.Lean.Engine.DataFeeds.Queues.LiveDataQueue" ],
      "setup-handler": "QuantConnect.Lean.Engine.Setup.BrokerageSetupHandler",
      "result-handler": "QuantConnect.Lean.Engine.Results.LiveTradingResultHandler",
      "data-feed-handler": "QuantConnect.Lean.Engine.DataFeeds.LiveTradingDataFeed",
      "real-time-handler": "QuantConnect.Lean.Engine.RealTime.LiveTradingRealTimeHandler",
      "transaction-handler": "QuantConnect.Lean.Engine.TransactionHandlers.BrokerageTransactionHandler"
    },

    // defines the 'live-trading-technologies' environment
    "live-trading-technologies": {
      "live-mode": true,

      // real brokerage implementations require the BrokerageTransactionHandler
      "live-mode-brokerage": "TradingTechnologiesBrokerage",
      "data-queue-handler": [ "TradingTechnologiesBrokerage" ],
      "setup-handler": "QuantConnect.Lean.Engine.Setup.BrokerageSetupHandler",
      "result-handler": "QuantConnect.Lean.Engine.Results.LiveTradingResultHandler",
      "data-feed-handler": "QuantConnect.Lean.Engine.DataFeeds.LiveTradingDataFeed",
      "real-time-handler": "QuantConnect.Lean.Engine.RealTime.LiveTradingRealTimeHandler",
      "transaction-handler": "QuantConnect.Lean.Engine.TransactionHandlers.BrokerageTransactionHandler"
    },

    // defines the 'live-kraken' environment
    "live-kraken": {
      "live-mode": true,

      // real brokerage implementations require the BrokerageTransactionHandler
      "live-mode-brokerage": "KrakenBrokerage",
      "data-queue-handler": [ "KrakenBrokerage" ],
      "setup-handler": "QuantConnect.Lean.Engine.Setup.BrokerageSetupHandler",
      "result-handler": "QuantConnect.Lean.Engine.Results.LiveTradingResultHandler",
      "data-feed-handler": "QuantConnect.Lean.Engine.DataFeeds.LiveTradingDataFeed",
      "real-time-handler": "QuantConnect.Lean.Engine.RealTime.LiveTradingRealTimeHandler",
      "transaction-handler": "QuantConnect.Lean.Engine.TransactionHandlers.BrokerageTransactionHandler",
      "history-provider": [ "BrokerageHistoryProvider", "SubscriptionDataReaderHistoryProvider" ]
    },

    // defines the 'live-ftx' environment
    "live-ftx": {
      "live-mode": true,

      // real brokerage implementations require the BrokerageTransactionHandler
      "live-mode-brokerage": "QuantConnect.FTXBrokerage.FTXBrokerage",
      "data-queue-handler": [ "QuantConnect.FTXBrokerage.FTXBrokerage" ],
      "setup-handler": "QuantConnect.Lean.Engine.Setup.BrokerageSetupHandler",
      "result-handler": "QuantConnect.Lean.Engine.Results.LiveTradingResultHandler",
      "data-feed-handler": "QuantConnect.Lean.Engine.DataFeeds.LiveTradingDataFeed",
      "real-time-handler": "QuantConnect.Lean.Engine.RealTime.LiveTradingRealTimeHandler",
      "transaction-handler": "QuantConnect.Lean.Engine.TransactionHandlers.BrokerageTransactionHandler",
      "history-provider": [ "BrokerageHistoryProvider", "SubscriptionDataReaderHistoryProvider" ]
    },

    "live-exante": {
      "live-mode": true,

      // real brokerage implementations require the BrokerageTransactionHandler
      "live-mode-brokerage": "QuantConnect.ExanteBrokerage.ExanteBrokerage",
      "data-queue-handler": [ "QuantConnect.ExanteBrokerage.ExanteBrokerage" ],
      "setup-handler": "QuantConnect.Lean.Engine.Setup.BrokerageSetupHandler",
      "result-handler": "QuantConnect.Lean.Engine.Results.LiveTradingResultHandler",
      "data-feed-handler": "QuantConnect.Lean.Engine.DataFeeds.LiveTradingDataFeed",
      "real-time-handler": "QuantConnect.Lean.Engine.RealTime.LiveTradingRealTimeHandler",
      "transaction-handler": "QuantConnect.Lean.Engine.TransactionHandlers.BrokerageTransactionHandler",
      "history-provider": "BrokerageHistoryProvider"
    },

<<<<<<< HEAD
    "live-tda": {
      "live-mode": true,

      "live-mode-brokerage": "TDAmeritradeBrokerage",
      "data-queue-handler": "TDAmeritradeBrokerage",

=======
    // defines the 'live-ftxus' environment
    "live-ftxus": {
      "live-mode": true,

      // real brokerage implementations require the BrokerageTransactionHandler
      "live-mode-brokerage": "QuantConnect.FTXBrokerage.FTXUSBrokerage",
      "data-queue-handler": [ "QuantConnect.FTXBrokerage.FTXUSBrokerage" ],
>>>>>>> 8bd17299
      "setup-handler": "QuantConnect.Lean.Engine.Setup.BrokerageSetupHandler",
      "result-handler": "QuantConnect.Lean.Engine.Results.LiveTradingResultHandler",
      "data-feed-handler": "QuantConnect.Lean.Engine.DataFeeds.LiveTradingDataFeed",
      "real-time-handler": "QuantConnect.Lean.Engine.RealTime.LiveTradingRealTimeHandler",
      "transaction-handler": "QuantConnect.Lean.Engine.TransactionHandlers.BrokerageTransactionHandler",
<<<<<<< HEAD
      "history-provider": "BrokerageHistoryProvider"
=======
      "history-provider": [ "BrokerageHistoryProvider", "SubscriptionDataReaderHistoryProvider" ]
>>>>>>> 8bd17299
    }
  }
}<|MERGE_RESOLUTION|>--- conflicted
+++ resolved
@@ -212,7 +212,11 @@
   "ftx-api-secret": "",
   "ftx-api-key": "",
 
-<<<<<<< HEAD
+  // FTX.US configuration
+  "ftxus-account-tier": "Tier1", // accept "Tier1", "Tier2", "Tier3", "Tier4", "Tier5", "Tier6", "Tier7", "Tier8", "Tier9", "VIP1", "VIP2", "MM1", "MM2", "MM3"
+  "ftxus-api-secret": "",
+  "ftxus-api-key": "",
+
   // td ameritrade configuration
   "tda-account-id": "",
   "tda-consumer-key": "",
@@ -220,12 +224,6 @@
   "tda-paper-trading": false,
   "tda-credentials-provider": "QuantConnect.Brokerages.TDAmeritrade.TDCliCredentialProvider",
   "tda-saved-token-directory": "./data",
-=======
-  // FTX.US configuration
-  "ftxus-account-tier": "Tier1", // accept "Tier1", "Tier2", "Tier3", "Tier4", "Tier5", "Tier6", "Tier7", "Tier8", "Tier9", "VIP1", "VIP2", "MM1", "MM2", "MM3"
-  "ftxus-api-secret": "",
-  "ftxus-api-key": "",
->>>>>>> 8bd17299
 
   // parameters to set in the algorithm (the below are just samples)
   "parameters": {
@@ -508,14 +506,6 @@
       "history-provider": "BrokerageHistoryProvider"
     },
 
-<<<<<<< HEAD
-    "live-tda": {
-      "live-mode": true,
-
-      "live-mode-brokerage": "TDAmeritradeBrokerage",
-      "data-queue-handler": "TDAmeritradeBrokerage",
-
-=======
     // defines the 'live-ftxus' environment
     "live-ftxus": {
       "live-mode": true,
@@ -523,17 +513,26 @@
       // real brokerage implementations require the BrokerageTransactionHandler
       "live-mode-brokerage": "QuantConnect.FTXBrokerage.FTXUSBrokerage",
       "data-queue-handler": [ "QuantConnect.FTXBrokerage.FTXUSBrokerage" ],
->>>>>>> 8bd17299
-      "setup-handler": "QuantConnect.Lean.Engine.Setup.BrokerageSetupHandler",
-      "result-handler": "QuantConnect.Lean.Engine.Results.LiveTradingResultHandler",
-      "data-feed-handler": "QuantConnect.Lean.Engine.DataFeeds.LiveTradingDataFeed",
-      "real-time-handler": "QuantConnect.Lean.Engine.RealTime.LiveTradingRealTimeHandler",
-      "transaction-handler": "QuantConnect.Lean.Engine.TransactionHandlers.BrokerageTransactionHandler",
-<<<<<<< HEAD
-      "history-provider": "BrokerageHistoryProvider"
-=======
-      "history-provider": [ "BrokerageHistoryProvider", "SubscriptionDataReaderHistoryProvider" ]
->>>>>>> 8bd17299
+      "setup-handler": "QuantConnect.Lean.Engine.Setup.BrokerageSetupHandler",
+      "result-handler": "QuantConnect.Lean.Engine.Results.LiveTradingResultHandler",
+      "data-feed-handler": "QuantConnect.Lean.Engine.DataFeeds.LiveTradingDataFeed",
+      "real-time-handler": "QuantConnect.Lean.Engine.RealTime.LiveTradingRealTimeHandler",
+      "transaction-handler": "QuantConnect.Lean.Engine.TransactionHandlers.BrokerageTransactionHandler",
+      "history-provider": [ "BrokerageHistoryProvider", "SubscriptionDataReaderHistoryProvider" ]
+    },
+
+    "live-tda": {
+      "live-mode": true,
+
+      "live-mode-brokerage": "TDAmeritradeBrokerage",
+      "data-queue-handler": [ "TDAmeritradeBrokerage" ],
+
+      "setup-handler": "QuantConnect.Lean.Engine.Setup.BrokerageSetupHandler",
+      "result-handler": "QuantConnect.Lean.Engine.Results.LiveTradingResultHandler",
+      "data-feed-handler": "QuantConnect.Lean.Engine.DataFeeds.LiveTradingDataFeed",
+      "real-time-handler": "QuantConnect.Lean.Engine.RealTime.LiveTradingRealTimeHandler",
+      "transaction-handler": "QuantConnect.Lean.Engine.TransactionHandlers.BrokerageTransactionHandler",
+      "history-provider": [ "BrokerageHistoryProvider", "SubscriptionDataReaderHistoryProvider" ]
     }
   }
 }