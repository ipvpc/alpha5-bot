--- conflicted
+++ resolved
@@ -55,39 +55,6 @@
     <PackageReference Include="Newtonsoft.Json" Version="12.0.3" />
     <PackageReference Include="NodaTime" Version="3.0.5" />
     <PackageReference Include="SharpZipLib" Version="1.2.0" />
-<<<<<<< HEAD
-    <PackageReference Include="SuperSocket.ClientEngine.Core" Version="0.10.0" />
-    <PackageReference Include="System.Collections.Specialized" Version="4.3.0" />
-    <PackageReference Include="System.ComponentModel.Composition" Version="5.0.0" />
-    <PackageReference Include="System.Configuration.ConfigurationManager" Version="4.7.0" />
-    <PackageReference Include="System.IO.Compression" Version="4.3.0" />
-    <PackageReference Include="System.Linq" Version="4.3.0" />
-    <PackageReference Include="System.Net.NameResolution" Version="4.3.0" />
-    <PackageReference Include="System.Net.Security" Version="4.3.1" />
-    <PackageReference Include="System.Net.Sockets" Version="4.3.0" />
-    <PackageReference Include="System.Reflection.Emit" Version="4.7.0" />
-    <PackageReference Include="System.Reflection.Emit.Lightweight" Version="4.7.0" />
-    <PackageReference Include="System.Runtime" Version="4.3.0" />
-    <PackageReference Include="System.Runtime.CompilerServices.Unsafe" Version="5.0.0" />
-    <PackageReference Include="System.Runtime.Extensions" Version="4.3.0" />
-    <PackageReference Include="System.Runtime.InteropServices" Version="4.3.0" />
-    <PackageReference Include="System.Security.AccessControl" Version="4.7.0" />
-    <PackageReference Include="System.Security.Cryptography.Algorithms" Version="4.3.0" />
-    <PackageReference Include="System.Security.Cryptography.Encoding" Version="4.3.0" />
-    <PackageReference Include="System.Security.Cryptography.Primitives" Version="4.3.0" />
-    <PackageReference Include="System.Security.Cryptography.X509Certificates" Version="4.3.0" />
-    <PackageReference Include="System.Security.Permissions" Version="4.7.0" />
-    <PackageReference Include="System.Security.Principal.Windows" Version="4.7.0" />
-    <PackageReference Include="System.Text.RegularExpressions" Version="4.3.0" />
-    <PackageReference Include="System.Threading" Version="4.3.0" />
-    <PackageReference Include="System.Threading.Tasks.Extensions" Version="4.5.4" />
-    <PackageReference Include="System.Threading.Timer" Version="4.3.0" />
-    <PackageReference Include="System.ValueTuple" Version="4.5.0" />
-    <PackageReference Include="TDAmeritradeApi.Client" Version="1.2.3" />
-    <PackageReference Include="Utf8Json" Version="1.3.7" />
-    <PackageReference Include="WebSocket4Net" Version="0.15.2" />
-=======
->>>>>>> 46ce138f
   </ItemGroup>
   <ItemGroup>
     <None Include="..\LICENSE">
