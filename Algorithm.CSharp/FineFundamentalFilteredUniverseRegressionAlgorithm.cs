--- conflicted
+++ resolved
@@ -101,19 +101,12 @@
             {"Compounding Annual Return", "85.158%"},
             {"Drawdown", "1.200%"},
             {"Expectancy", "0"},
-<<<<<<< HEAD
             {"Starting Equity", "100000"},
             {"Ending Equity", "101946.840"},
-            {"Net Profit", "1.947%"},
-            {"Sharpe Ratio", "21.352"},
-            {"Sortino Ratio", "0"},
-            {"Probabilistic Sharpe Ratio", "0%"},
-=======
             {"Net Profit", "1.018%"},
             {"Sharpe Ratio", "-5.716"},
             {"Sortino Ratio", "-5.668"},
             {"Probabilistic Sharpe Ratio", "5.905%"},
->>>>>>> 387eae9e
             {"Loss Rate", "0%"},
             {"Win Rate", "0%"},
             {"Profit-Loss Ratio", "0"},
