/*
 * QUANTCONNECT.COM - Democratizing Finance, Empowering Individuals.
 * Lean Algorithmic Trading Engine v2.0. Copyright 2014 QuantConnect Corporation.
 *
 * Licensed under the Apache License, Version 2.0 (the "License");
 * you may not use this file except in compliance with the License.
 * You may obtain a copy of the License at http://www.apache.org/licenses/LICENSE-2.0
 *
 * Unless required by applicable law or agreed to in writing, software
 * distributed under the License is distributed on an "AS IS" BASIS,
 * WITHOUT WARRANTIES OR CONDITIONS OF ANY KIND, either express or implied.
 * See the License for the specific language governing permissions and
 * limitations under the License.
*/

using System.Collections.Generic;
using QuantConnect.Algorithm.Framework.Alphas;

namespace QuantConnect.Algorithm.CSharp
{
    /// <summary>
    /// Framework algorithm that uses the <see cref="EmaCrossAlphaModel"/>.
    /// </summary>
    public class EmaCrossAlphaModelFrameworkAlgorithm : BaseAlphaModelFrameworkRegressionAlgorithm
    {
        public override void Initialize()
        {
            base.Initialize();
            SetAlpha(new EmaCrossAlphaModel());
        }
<<<<<<< HEAD

        public override Language[] Languages { get; } = { Language.CSharp };

        /// <summary>
        /// Data Points count of all timeslices of algorithm
        /// </summary>
        public override long DataPoints => 14869;

        /// <summary>
        /// Data Points count of the algorithm history
        /// </summary>
        public override int AlgorithmHistoryDataPoints => 152;

=======
        
>>>>>>> 44d1454e
        /// <summary>
        /// This is used by the regression test system to indicate what the expected statistics are from running the algorithm
        /// </summary>
        public override Dictionary<string, string> ExpectedStatistics => new()
        {
            { "Total Trades", "12" },
            { "Average Win", "0.37%" },
            { "Average Loss", "-0.15%" },
            { "Compounding Annual Return", "0.081%" },
            { "Drawdown", "1.900%" },
            { "Expectancy", "0.001" },
            { "Net Profit", "0.001%" },
            { "Sharpe Ratio", "1.25" },
            { "Probabilistic Sharpe Ratio", "50.694%" },
            { "Loss Rate", "71%" },
            { "Win Rate", "29%" },
            { "Profit-Loss Ratio", "2.50" },
            { "Alpha", "-1.023" },
            { "Beta", "0.607" },
            { "Annual Standard Deviation", "0.144" },
            { "Annual Variance", "0.021" },
            { "Information Ratio", "-18.002" },
            { "Tracking Error", "0.1" },
            { "Treynor Ratio", "0.296" },
            { "Total Fees", "$20.20" },
            { "Estimated Strategy Capacity", "$4800000.00" },
            { "Lowest Capacity Asset", "AIG R735QTJ8XC9X" },
            { "Portfolio Turnover", "53.84%" },
            { "OrderListHash", "98ea2f4cdd1627b817fdba3f2087284b" }
        };
    }
}<|MERGE_RESOLUTION|>--- conflicted
+++ resolved
@@ -28,23 +28,7 @@
             base.Initialize();
             SetAlpha(new EmaCrossAlphaModel());
         }
-<<<<<<< HEAD
-
-        public override Language[] Languages { get; } = { Language.CSharp };
-
-        /// <summary>
-        /// Data Points count of all timeslices of algorithm
-        /// </summary>
-        public override long DataPoints => 14869;
-
-        /// <summary>
-        /// Data Points count of the algorithm history
-        /// </summary>
-        public override int AlgorithmHistoryDataPoints => 152;
-
-=======
         
->>>>>>> 44d1454e
         /// <summary>
         /// This is used by the regression test system to indicate what the expected statistics are from running the algorithm
         /// </summary>
