--- conflicted
+++ resolved
@@ -212,19 +212,12 @@
             {"Compounding Annual Return", "1.989%"},
             {"Drawdown", "0.600%"},
             {"Expectancy", "0"},
-<<<<<<< HEAD
             {"Starting Equity", "100000"},
             {"Ending Equity", "100343.275"},
-            {"Net Profit", "0.343%"},
-            {"Sharpe Ratio", "0.856"},
-            {"Sortino Ratio", "1.148"},
-            {"Probabilistic Sharpe Ratio", "50.428%"},
-=======
             {"Net Profit", "0.323%"},
             {"Sharpe Ratio", "0.838"},
             {"Sortino Ratio", "1.122"},
             {"Probabilistic Sharpe Ratio", "50.081%"},
->>>>>>> 387eae9e
             {"Loss Rate", "0%"},
             {"Win Rate", "0%"},
             {"Profit-Loss Ratio", "0"},
