﻿/*
 * QUANTCONNECT.COM - Democratizing Finance, Empowering Individuals.
 * Lean Algorithmic Trading Engine v2.0. Copyright 2014 QuantConnect Corporation.
 *
 * Licensed under the Apache License, Version 2.0 (the "License");
 * you may not use this file except in compliance with the License.
 * You may obtain a copy of the License at http://www.apache.org/licenses/LICENSE-2.0
 *
 * Unless required by applicable law or agreed to in writing, software
 * distributed under the License is distributed on an "AS IS" BASIS,
 * WITHOUT WARRANTIES OR CONDITIONS OF ANY KIND, either express or implied.
 * See the License for the specific language governing permissions and
 * limitations under the License.
*/

using System.Collections.Generic;
using QuantConnect.Data;
<<<<<<< HEAD
using QuantConnect.Interfaces;
=======
using QuantConnect.Data.Market;
using QuantConnect.Orders;
>>>>>>> 7383aa5e

namespace QuantConnect.Algorithm.CSharp
{
    /// <summary>
    /// Basic template algorithm simply initializes the date range and cash. This is a skeleton
    /// framework you can use for designing an algorithm.
    /// </summary>
<<<<<<< HEAD
    /// <meta name="tag" content="using data" />
    /// <meta name="tag" content="using quantconnect" />
    /// <meta name="tag" content="trading and orders" />
    public class RabbitMQLive : QCAlgorithm, IRegressionAlgorithmDefinition
    {
        private Symbol _spy = QuantConnect.Symbol.Create("SPY", SecurityType.Equity, Market.USA);
=======
    /// <meta name="tag" content="live trading" />
    /// <meta name="tag" content="alerts" />
    /// <meta name="tag" content="sms alerts" />
    /// <meta name="tag" content="web hooks" />
    /// <meta name="tag" content="email alerts" />
    /// <meta name="tag" content="runtime statistics" />
    ///

    public class RabbitMQLive : QCAlgorithm
    {
        /// <summary>
        /// Initialise the Algorithm and Prepare Required Data.
        /// </summary>
        /// 
        Symbol _ibm = "IBM";
        Symbol _eurusd;
        OrderTicket _limitTicket;
        OrderTicket _stopMarketTicket;
        OrderTicket _stopLimitTicket;

        public override void Initialize()
        {
            SetStartDate(2013, 10, 7);
            SetEndDate(2013, 10, 11);
            SetCash(25000);

            //Equity Data for US Markets:
            AddSecurity(SecurityType.Equity, "IBM", Resolution.Second);

            //FOREX Data for Weekends: 24/6
            AddSecurity(SecurityType.Forex, "EURUSD", Resolution.Minute);

            //Custom/Bitcoin Live Data: 24/7
            AddData<Bitcoin>("BTC", Resolution.Second, TimeZones.Utc);
        }

        public override void OnData(Slice slice)
        {
            if (_limitTicket == null)
            {
                MarketOrder(_ibm, 100, true, tag: "market order");
                _limitTicket = LimitOrder(_ibm, 100, Securities["IBM"].Close * 0.9m, tag: "limit order");
                _stopMarketTicket = StopMarketOrder(_ibm, -100, Securities["IBM"].Close * 0.95m, tag: "stop market");
                _stopLimitTicket = StopLimitOrder(_ibm, 100, Securities["IBM"].Close * 0.90m, Securities["IBM"].Close * 0.80m, tag: "stop limit");
            }
        }
>>>>>>> 7383aa5e

        /// <summary>
        /// Initialise the data and resolution required, as well as the cash and start-end dates for your algorithm. All algorithms must initialized.
        /// </summary>
        public override void Initialize()
        {
            SetStartDate(2013, 10, 07);  //Set Start Date
            SetEndDate(2013, 10, 11);    //Set End Date
            SetCash(100000);             //Set Strategy Cash

            // Find more symbols here: http://quantconnect.com/data
            // Forex, CFD, Equities Resolutions: Tick, Second, Minute, Hour, Daily.
            // Futures Resolution: Tick, Second, Minute
            // Options Resolution: Minute Only.
            if (LiveMode) //Live Mode Property
            {
                Debug("THIS IS LIVE");
            }
                AddEquity("SPY", Resolution.Minute);

            // There are other assets with similar methods. See "Selecting Options" etc for more details.
            // AddFuture, AddForex, AddCfd, AddOption
        }

        /// <summary>
        /// OnData event is the primary entry point for your algorithm. Each new data point will be pumped in here.
        /// </summary>
        /// <param name="data">Slice object keyed by symbol containing the stock data</param>
        public override void OnData(Slice data)
        {
            if (!Portfolio.Invested)
            {
                SetHoldings(_spy, 1);
                Debug("Purchased Stock");
            }
        }

        /// <summary>
        /// This is used by the regression test system to indicate if the open source Lean repository has the required data to run this algorithm.
        /// </summary>
        public bool CanRunLocally { get; } = true;

        /// <summary>
        /// This is used by the regression test system to indicate which languages this algorithm is written in.
        /// </summary>
        public Language[] Languages { get; } = { Language.CSharp, Language.Python };

        /// <summary>
        /// This is used by the regression test system to indicate what the expected statistics are from running the algorithm
        /// </summary>
        public Dictionary<string, string> ExpectedStatistics => new Dictionary<string, string>
        {
            {"Total Trades", "1"},
            {"Average Win", "0%"},
            {"Average Loss", "0%"},
            {"Compounding Annual Return", "263.153%"},
            {"Drawdown", "2.200%"},
            {"Expectancy", "0"},
            {"Net Profit", "1.663%"},
            {"Sharpe Ratio", "4.824"},
            {"Probabilistic Sharpe Ratio", "66.954%"},
            {"Loss Rate", "0%"},
            {"Win Rate", "0%"},
            {"Profit-Loss Ratio", "0"},
            {"Alpha", "0"},
            {"Beta", "0.996"},
            {"Annual Standard Deviation", "0.219"},
            {"Annual Variance", "0.048"},
            {"Information Ratio", "-4.864"},
            {"Tracking Error", "0.001"},
            {"Treynor Ratio", "1.061"},
            {"Total Fees", "$3.26"},
            {"Fitness Score", "0.248"},
            {"Kelly Criterion Estimate", "0"},
            {"Kelly Criterion Probability Value", "0"},
            {"Sortino Ratio", "79228162514264337593543950335"},
            {"Return Over Maximum Drawdown", "94.3"},
            {"Portfolio Turnover", "0.248"},
            {"Total Insights Generated", "1"},
            {"Total Insights Closed", "0"},
            {"Total Insights Analysis Completed", "0"},
            {"Long Insight Count", "1"},
            {"Short Insight Count", "0"},
            {"Long/Short Ratio", "100%"},
            {"Estimated Monthly Alpha Value", "$0"},
            {"Total Accumulated Estimated Alpha Value", "$0"},
            {"Mean Population Estimated Insight Value", "$0"},
            {"Mean Population Direction", "0%"},
            {"Mean Population Magnitude", "0%"},
            {"Rolling Averaged Population Direction", "0%"},
            {"Rolling Averaged Population Magnitude", "0%"}
        };
    }
}<|MERGE_RESOLUTION|>--- conflicted
+++ resolved
@@ -15,12 +15,8 @@
 
 using System.Collections.Generic;
 using QuantConnect.Data;
-<<<<<<< HEAD
-using QuantConnect.Interfaces;
-=======
 using QuantConnect.Data.Market;
 using QuantConnect.Orders;
->>>>>>> 7383aa5e
 
 namespace QuantConnect.Algorithm.CSharp
 {
@@ -28,14 +24,6 @@
     /// Basic template algorithm simply initializes the date range and cash. This is a skeleton
     /// framework you can use for designing an algorithm.
     /// </summary>
-<<<<<<< HEAD
-    /// <meta name="tag" content="using data" />
-    /// <meta name="tag" content="using quantconnect" />
-    /// <meta name="tag" content="trading and orders" />
-    public class RabbitMQLive : QCAlgorithm, IRegressionAlgorithmDefinition
-    {
-        private Symbol _spy = QuantConnect.Symbol.Create("SPY", SecurityType.Equity, Market.USA);
-=======
     /// <meta name="tag" content="live trading" />
     /// <meta name="tag" content="alerts" />
     /// <meta name="tag" content="sms alerts" />
@@ -82,7 +70,6 @@
                 _stopLimitTicket = StopLimitOrder(_ibm, 100, Securities["IBM"].Close * 0.90m, Securities["IBM"].Close * 0.80m, tag: "stop limit");
             }
         }
->>>>>>> 7383aa5e
 
         /// <summary>
         /// Initialise the data and resolution required, as well as the cash and start-end dates for your algorithm. All algorithms must initialized.
