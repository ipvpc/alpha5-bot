<Project Sdk="Microsoft.NET.Sdk">
  <PropertyGroup>
    <Configuration Condition=" '$(Configuration)' == '' ">Debug</Configuration>
    <Platform Condition=" '$(Platform)' == '' ">AnyCPU</Platform>
    <RootNamespace>QuantConnect.Brokerages</RootNamespace>
    <AssemblyName>QuantConnect.Brokerages</AssemblyName>
    <TargetFramework>net5.0</TargetFramework>
<<<<<<< HEAD
    <LangVersion>7.0</LangVersion>
=======
    <LangVersion>9</LangVersion>
>>>>>>> ab334e03
    <AnalysisMode>AllEnabledByDefault</AnalysisMode>
    <DefineConstants>NET45</DefineConstants>
    <GenerateAssemblyInfo>false</GenerateAssemblyInfo>
    <OutputPath>bin\$(Configuration)\</OutputPath>
    <DocumentationFile>bin\$(Configuration)\QuantConnect.Brokerages.xml</DocumentationFile>
    <AppendTargetFrameworkToOutputPath>false</AppendTargetFrameworkToOutputPath>
    <AutoGenerateBindingRedirects>false</AutoGenerateBindingRedirects>
    <Description>QuantConnect LEAN Engine: Brokerages Project - A collection of brokerages for live trading and backtesting</Description>
    <PackageLicenseFile>LICENSE</PackageLicenseFile>
  </PropertyGroup>
  <PropertyGroup Condition=" '$(Configuration)|$(Platform)' == 'Debug|AnyCPU' ">
    <DebugType>full</DebugType>
    <Optimize>$(SelectedOptimization)</Optimize>
    <OutputPath>bin\Debug\</OutputPath>
    <DefineConstants>DEBUG;TRACE;NET45</DefineConstants>
  </PropertyGroup>
  <PropertyGroup Condition=" '$(Configuration)|$(Platform)' == 'Release|AnyCPU' ">
    <DebugType>pdbonly</DebugType>
    <Optimize>true</Optimize>
    <DefineConstants>TRACE;NET45</DefineConstants>
  </PropertyGroup>
  <Target Name="Print" BeforeTargets="Build">
    <Message Text="SelectedOptimization $(SelectedOptimization)" Importance="high" />
  </Target>
  <ItemGroup>
    <PackageReference Include="CsvHelper" Version="19.0.0" />
    <PackageReference Include="Microsoft.CodeAnalysis.NetAnalyzers" Version="5.0.3">
      <PrivateAssets>all</PrivateAssets>
      <IncludeAssets>runtime; build; native; contentfiles; analyzers; buildtransitive</IncludeAssets>
    </PackageReference>
    <PackageReference Include="NETStandard.Library" Version="2.0.3" />
    <PackageReference Include="Newtonsoft.Json" Version="12.0.3" />
    <PackageReference Include="NodaTime" Version="3.0.5" />
<<<<<<< HEAD
    <PackageReference Include="QuantConnect.IBAutomater" Version="1.0.51" />
    <PackageReference Include="RestSharp" Version="106.11.7" />
=======
    <PackageReference Include="QuantConnect.IBAutomater" Version="2.0.37" />
    <PackageReference Include="RestSharp" Version="106.6.10" />
>>>>>>> ab334e03
    <PackageReference Include="System.ComponentModel.Composition" Version="5.0.0" />
    <PackageReference Include="System.Security.Cryptography.Algorithms" Version="4.3.0" />
    <PackageReference Include="System.Security.Cryptography.Encoding" Version="4.3.0" />
    <PackageReference Include="System.Security.Cryptography.Primitives" Version="4.3.0" />
    <PackageReference Include="System.Security.Cryptography.X509Certificates" Version="4.3.0" />
    <PackageReference Include="TDAmeritradeApi.Client" Version="1.1.9" />
  </ItemGroup>
  <ItemGroup>
    <Reference Include="CSharpAPI">
      <HintPath>InteractiveBrokers\CSharpAPI.dll</HintPath>
    </Reference>
  </ItemGroup>
  <ItemGroup>
    <Compile Include="..\Common\Properties\SharedAssemblyInfo.cs" Link="Properties\SharedAssemblyInfo.cs" />
  </ItemGroup>
  <ItemGroup>
    <None Include="..\LICENSE">
      <Pack>True</Pack>
      <PackagePath></PackagePath>
    </None>
    <None Include="InteractiveBrokers\IB-symbol-map.json">
      <CopyToOutputDirectory>PreserveNewest</CopyToOutputDirectory>
    </None>
  </ItemGroup>
  <ItemGroup>
    <ProjectReference Include="..\Api\QuantConnect.Api.csproj" />
    <ProjectReference Include="..\Common\QuantConnect.csproj" />
    <ProjectReference Include="..\Compression\QuantConnect.Compression.csproj" />
    <ProjectReference Include="..\Configuration\QuantConnect.Configuration.csproj" />
    <ProjectReference Include="..\Logging\QuantConnect.Logging.csproj" />
  </ItemGroup>
</Project><|MERGE_RESOLUTION|>--- conflicted
+++ resolved
@@ -5,11 +5,7 @@
     <RootNamespace>QuantConnect.Brokerages</RootNamespace>
     <AssemblyName>QuantConnect.Brokerages</AssemblyName>
     <TargetFramework>net5.0</TargetFramework>
-<<<<<<< HEAD
-    <LangVersion>7.0</LangVersion>
-=======
     <LangVersion>9</LangVersion>
->>>>>>> ab334e03
     <AnalysisMode>AllEnabledByDefault</AnalysisMode>
     <DefineConstants>NET45</DefineConstants>
     <GenerateAssemblyInfo>false</GenerateAssemblyInfo>
@@ -43,13 +39,8 @@
     <PackageReference Include="NETStandard.Library" Version="2.0.3" />
     <PackageReference Include="Newtonsoft.Json" Version="12.0.3" />
     <PackageReference Include="NodaTime" Version="3.0.5" />
-<<<<<<< HEAD
-    <PackageReference Include="QuantConnect.IBAutomater" Version="1.0.51" />
+    <PackageReference Include="QuantConnect.IBAutomater" Version="2.0.37" />
     <PackageReference Include="RestSharp" Version="106.11.7" />
-=======
-    <PackageReference Include="QuantConnect.IBAutomater" Version="2.0.37" />
-    <PackageReference Include="RestSharp" Version="106.6.10" />
->>>>>>> ab334e03
     <PackageReference Include="System.ComponentModel.Composition" Version="5.0.0" />
     <PackageReference Include="System.Security.Cryptography.Algorithms" Version="4.3.0" />
     <PackageReference Include="System.Security.Cryptography.Encoding" Version="4.3.0" />
