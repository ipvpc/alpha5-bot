﻿/*
 * QUANTCONNECT.COM - Democratizing Finance, Empowering Individuals.
 * Lean Algorithmic Trading Engine v2.0. Copyright 2014 QuantConnect Corporation.
 *
 * Licensed under the Apache License, Version 2.0 (the "License");
 * you may not use this file except in compliance with the License.
 * You may obtain a copy of the License at http://www.apache.org/licenses/LICENSE-2.0
 *
 * Unless required by applicable law or agreed to in writing, software
 * distributed under the License is distributed on an "AS IS" BASIS,
 * WITHOUT WARRANTIES OR CONDITIONS OF ANY KIND, either express or implied.
 * See the License for the specific language governing permissions and
 * limitations under the License.
*/

using Newtonsoft.Json;
using QuantConnect.Data.Market;
using QuantConnect.Logging;
using QuantConnect.Packets;
using RestSharp;
using System;
using System.Collections.Concurrent;
using System.Collections.Generic;
using System.Threading;

namespace QuantConnect.Brokerages
{

    /// <summary>
    /// Provides shared brokerage websockets implementation
    /// </summary>
    public abstract class BaseWebsocketsBrokerage : Brokerage
    {

        #region Declarations
        /// <summary>
        /// The list of queued ticks
        /// </summary>
        public List<Tick> Ticks = new List<Tick>();
        /// <summary>
        /// The websockets client instance
        /// </summary>
        protected IWebSocket WebSocket;
        /// <summary>
        /// The rest client instance
        /// </summary>
        protected IRestClient RestClient;
        /// <summary>
        /// standard json parsing settings
        /// </summary>
        protected JsonSerializerSettings JsonSettings = new JsonSerializerSettings { FloatParseHandling = FloatParseHandling.Decimal };
        /// <summary>
        /// A list of currently active orders
        /// </summary>
        public ConcurrentDictionary<int, Orders.Order> CachedOrderIDs = new ConcurrentDictionary<int, Orders.Order>();
        /// <summary>
        /// A list of currently subscribed channels
        /// </summary>
        protected Dictionary<string, Channel> ChannelList = new Dictionary<string, Channel>();
        private string _market { get; set; }
        /// <summary>
        /// The api secret
        /// </summary>
        protected string ApiSecret;
        /// <summary>
        /// The api key
        /// </summary>
        protected string ApiKey;
        /// <summary>
        /// Timestamp of most recent heartbeat message
        /// </summary>
        protected DateTime LastHeartbeatUtcTime = DateTime.UtcNow;
        private const int _heartbeatTimeout = 90;
        private Thread _connectionMonitorThread;
        private CancellationTokenSource _cancellationTokenSource;
        private readonly object _lockerConnectionMonitor = new object();
        private volatile bool _connectionLost;
        private const int _connectionTimeout = 30000;
        #endregion

        /// <summary>
        /// Creates an instance of a websockets brokerage
        /// </summary>
        /// <param name="wssUrl">Websockets base url</param>
        /// <param name="websocket">Websocket client instance</param>
        /// <param name="restClient">Rest client instance</param>
        /// <param name="apiKey">Brokerage api auth key</param>
        /// <param name="apiSecret">Brokerage api auth secret</param>
        /// <param name="market">Name of market</param>
        /// <param name="name">Name of brokerage</param>
        public BaseWebsocketsBrokerage(string wssUrl, IWebSocket websocket, IRestClient restClient, string apiKey, string apiSecret, string market, string name) : base(name)
        {
            WebSocket = websocket;

            WebSocket.Initialize(wssUrl);

            WebSocket.Message += OnMessage;
            WebSocket.Error += OnError;

            RestClient = restClient;
            _market = market;
            ApiSecret = apiSecret;
            ApiKey = apiKey;
        }

        /// <summary>
        /// Handles websocket received messages
        /// </summary>
        /// <param name="sender"></param>
        /// <param name="e"></param>
        public abstract void OnMessage(object sender, WebSocketMessage e);

        /// <summary>
        /// Creates wss connection, monitors for disconnection and re-connects when necessary
        /// </summary>
        public override void Connect()
        {
<<<<<<< HEAD
            WebSocket.Message += OnMessage;
            WebSocket.Error += OnError;
            WebSocket.Open += delegate { Log.Trace($"BaseWebSocketsBrokerage.Connect(): Connection Opened. IsConnected: {IsConnected}"); };
=======
            if (IsConnected)
                return;
>>>>>>> c727c16c

            Log.Trace("BaseWebSocketsBrokerage.Connect(): Connecting...");
            WebSocket.Connect();
            Wait(_connectionTimeout, () => WebSocket.IsOpen);

            _cancellationTokenSource = new CancellationTokenSource();
            _connectionMonitorThread = new Thread(() =>
            {
                var nextReconnectionAttemptUtcTime = DateTime.UtcNow;
                double nextReconnectionAttemptSeconds = 1;

                lock (_lockerConnectionMonitor)
                {
                    LastHeartbeatUtcTime = DateTime.UtcNow;
                }

                try
                {
                    while (!_cancellationTokenSource.IsCancellationRequested)
                    {
                        if (WebSocket.IsOpen)
                        {
                            LastHeartbeatUtcTime = DateTime.UtcNow;
                        }

                        TimeSpan elapsed;
                        lock (_lockerConnectionMonitor)
                        {
                            elapsed = DateTime.UtcNow - LastHeartbeatUtcTime;
                        }

                        if (!_connectionLost && elapsed > TimeSpan.FromSeconds(_heartbeatTimeout))
                        {

                            if (WebSocket.IsOpen)
                            {
                                // connection is still good
                                LastHeartbeatUtcTime = DateTime.UtcNow;
                            }
                            else
                            {
                                _connectionLost = true;
                                nextReconnectionAttemptUtcTime = DateTime.UtcNow.AddSeconds(nextReconnectionAttemptSeconds);

                                OnMessage(BrokerageMessageEvent.Disconnected("Connection with server lost. This could be because of internet connectivity issues."));
                            }
                        }
                        else if (_connectionLost)
                        {
                            try
                            {
                                if (elapsed <= TimeSpan.FromSeconds(_heartbeatTimeout))
                                {
                                    _connectionLost = false;
                                    nextReconnectionAttemptSeconds = 1;

                                    OnMessage(BrokerageMessageEvent.Reconnected("Connection with server restored."));
                                }
                                else
                                {
                                    if (DateTime.UtcNow > nextReconnectionAttemptUtcTime)
                                    {
                                        try
                                        {
                                            Reconnect();
                                        }
                                        catch (Exception err)
                                        {
                                            // double the interval between attempts (capped to 1 minute)
                                            nextReconnectionAttemptSeconds = Math.Min(nextReconnectionAttemptSeconds * 2, 60);
                                            nextReconnectionAttemptUtcTime = DateTime.UtcNow.AddSeconds(nextReconnectionAttemptSeconds);
                                            Log.Error(err);
                                        }
                                    }
                                }
                            }
                            catch (Exception exception)
                            {
                                Log.Error(exception);
                            }
                        }

                        Thread.Sleep(10000);
                    }
                }
                catch (Exception exception)
                {
                    Log.Error(exception);
                }
            }) { IsBackground = true };
            _connectionMonitorThread.Start();
            while (!_connectionMonitorThread.IsAlive)
            {
                Thread.Sleep(1);
            }
        }

        /// <summary>
        /// Disconnects the client from the broker's remote servers
        /// </summary>
        public override void Disconnect()
        {
            // request and wait for thread to stop
            _cancellationTokenSource?.Cancel();
            _connectionMonitorThread?.Join();
        }

        /// <summary>
        /// Handles websocket errors
        /// </summary>
        /// <param name="sender"></param>
        /// <param name="e"></param>
        public void OnError(object sender, WebSocketError e)
        {
            Log.Error(e.Exception, "WebSocketsBrokerage Web Exception:  ");
        }

        /// <summary>
        /// Handles reconnections in the event of connection loss
        /// </summary>
        protected virtual void Reconnect()
        {
            if (WebSocket.IsOpen)
            {
                // connection is still good
                LastHeartbeatUtcTime = DateTime.UtcNow;
                return;
            }

            Log.Trace($"BaseWebsocketsBrokerage(): Reconnecting... IsConnected: {IsConnected}");
            var subscribed = GetSubscribed();

            WebSocket.Error -= this.OnError;
            try
            {
                //try to clean up state
                if (IsConnected)
                {
                    WebSocket.Close();
                    Wait(_connectionTimeout, () => !WebSocket.IsOpen);
                }
                if (!IsConnected)
                {
                    WebSocket.Connect();
                    Wait(_connectionTimeout, () => WebSocket.IsOpen);
                }
            }
            finally
            {
                WebSocket.Error += this.OnError;
<<<<<<< HEAD
                this.Subscribe(null, subscribed);
=======
                this.Subscribe(subscribed);
>>>>>>> c727c16c
            }
        }

        private void Wait(int timeout, Func<bool> state)
        {
            var StartTime = Environment.TickCount;
            do
            {
                if (Environment.TickCount > StartTime + timeout)
                {
                    throw new Exception("Websockets connection timeout.");
                }
                Thread.Sleep(1);
            }
            while (!state());
        }

        /// <summary>
        /// Handles the creation of websocket subscriptions
        /// </summary>
        /// <param name="symbols"></param>
        public abstract void Subscribe(IEnumerable<Symbol> symbols);

        /// <summary>
        /// Gets a list of current subscriptions
        /// </summary>
        /// <returns></returns>
        protected virtual IList<Symbol> GetSubscribed()
        {
            IList<Symbol> list = new List<Symbol>();
            lock (ChannelList)
            {
                foreach (var item in ChannelList)
                {
                    list.Add(Symbol.Create(item.Value.Symbol, SecurityType.Forex, _market));
                }
            }
            return list;
        }

        /// <summary>
        /// Represents a subscription channel
        /// </summary>
        protected class Channel
        {
            /// <summary>
            /// The name of the channel
            /// </summary>
            public string Name { get; set; }
            /// <summary>
            /// The ticker symbol of the channel
            /// </summary>
            public string Symbol { get; set; }
        }

    }

}<|MERGE_RESOLUTION|>--- conflicted
+++ resolved
@@ -115,14 +115,8 @@
         /// </summary>
         public override void Connect()
         {
-<<<<<<< HEAD
-            WebSocket.Message += OnMessage;
-            WebSocket.Error += OnError;
-            WebSocket.Open += delegate { Log.Trace($"BaseWebSocketsBrokerage.Connect(): Connection Opened. IsConnected: {IsConnected}"); };
-=======
             if (IsConnected)
                 return;
->>>>>>> c727c16c
 
             Log.Trace("BaseWebSocketsBrokerage.Connect(): Connecting...");
             WebSocket.Connect();
@@ -273,11 +267,7 @@
             finally
             {
                 WebSocket.Error += this.OnError;
-<<<<<<< HEAD
-                this.Subscribe(null, subscribed);
-=======
                 this.Subscribe(subscribed);
->>>>>>> c727c16c
             }
         }
 
