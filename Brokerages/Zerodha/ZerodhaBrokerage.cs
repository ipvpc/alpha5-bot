--- conflicted
+++ resolved
@@ -415,52 +415,14 @@
         {
             var submitted = false;
 
-<<<<<<< HEAD
-            decimal? triggerPrice = GetOrderTriggerPrice(order);
-            decimal? orderPrice = GetOrderPrice(order);
-
-            var kiteOrderType = ConvertOrderType(order.Type);
-            var security = _securityProvider.GetSecurity(order.Symbol);
-            var orderFee = security.FeeModel.GetOrderFee(
-                        new OrderFeeParameters(security, order));
-            var orderProperties = order.Properties as ZerodhaOrderProperties;
-            var zerodhaProductType = _zerodhaProductType;
-            if (orderProperties == null || orderProperties.Exchange == null)
-=======
             _messageHandler.WithLockedStream(() =>
->>>>>>> f8516cc6
-            {
-
-<<<<<<< HEAD
-                UnlockStream();
-                return false;
-            }
-            if (orderProperties.ProductType != null)
-            {
-                zerodhaProductType = orderProperties.ProductType;
-            }
-            else if (string.IsNullOrEmpty(zerodhaProductType))
-            {
-                throw new ArgumentException("Please set ProductType in config or provide a value in DefaultOrderProperties"); 
-            }
-            try
-            {
-                orderResponse = _kite.PlaceOrder(orderProperties.Exchange.ToUpperInvariant(), order.Symbol.ID.Symbol, order.Direction.ToString().ToUpperInvariant(),
-                    orderQuantity, orderPrice, zerodhaProductType, kiteOrderType, null, null, triggerPrice);
-            }
-            catch (Exception ex)
-            {
-
-                var errorMessage = $"Order failed, Order Id: {order.Id} timestamp: {order.Time} quantity: {order.Quantity} content: {ex.Message}";
-                OnOrderEvent(new OrderEvent(order, DateTime.UtcNow, orderFee, "Zerodha Order Event") { Status = OrderStatus.Invalid });
-                OnMessage(new BrokerageMessageEvent(BrokerageMessageType.Warning, -1, errorMessage));
-=======
+            {
+
                 uint orderQuantity = Convert.ToUInt32(Math.Abs(order.Quantity));
                 JObject orderResponse = new JObject();;
 
                 decimal? triggerPrice = GetOrderTriggerPrice(order);
                 decimal? orderPrice = GetOrderPrice(order);
->>>>>>> f8516cc6
 
                 var kiteOrderType = ConvertOrderType(order.Type);
                 var security = _securityProvider.GetSecurity(order.Symbol);
@@ -615,34 +577,14 @@
         {
             var submitted = false;
 
-<<<<<<< HEAD
-            var orderProperties = order.Properties as ZerodhaOrderProperties;
-            var zerodhaProductType = _zerodhaProductType; 
-            if (orderProperties == null || orderProperties.Exchange == null)
-=======
             _messageHandler.WithLockedStream(() =>
->>>>>>> f8516cc6
-            {
-
-<<<<<<< HEAD
-                UnlockStream();
-                return false;
-            }
-            if (orderProperties.ProductType != null)
-            {
-                zerodhaProductType = orderProperties.ProductType;
-            }
-            else if (string.IsNullOrEmpty(zerodhaProductType))
-            {
-                throw new ArgumentException("Please set ProductType in config or provide a value in DefaultOrderProperties"); 
-            }
-=======
+            {
+
                 if (!order.Status.IsOpen())
                 {
                     OnMessage(new BrokerageMessageEvent(BrokerageMessageType.Warning, "error", "Order is already being processed"));
                     submitted = false;
                 }
->>>>>>> f8516cc6
 
                 var orderProperties = order.Properties as ZerodhaOrderProperties;
                 var zerodhaProductType = _zerodhaProductType; 
@@ -651,28 +593,6 @@
                     var errorMessage = $"Order failed, Order Id: {order.Id} timestamp: {order.Time} quantity: {order.Quantity} content: Please specify a valid order properties with an exchange value";
                     OnMessage(new BrokerageMessageEvent(BrokerageMessageType.Warning, -1, errorMessage));
 
-<<<<<<< HEAD
-            var orderFee = OrderFee.Zero;
-            
-            try
-            {
-                orderResponse = _kite.ModifyOrder(order.BrokerId[0].ToStringInvariant(),
-                null,
-                orderProperties.Exchange.ToUpperInvariant(),
-                order.Symbol.ID.Symbol,
-                order.Direction.ToString().ToUpperInvariant(),
-                orderQuantity,
-                orderPrice,
-                zerodhaProductType,
-                kiteOrderType,
-                null,
-                null,
-                triggerPrice
-                );
-            }
-            catch (Exception ex)
-            {
-=======
                     submitted = false;
                 }
                 if (orderProperties.ProductType != null)
@@ -709,7 +629,6 @@
                 }
                 catch (Exception ex)
                 {
->>>>>>> f8516cc6
 
                     OnOrderEvent(new OrderEvent(order, DateTime.UtcNow, orderFee, "Zerodha Update Order Event") { Status = OrderStatus.Invalid });
                     OnMessage(new BrokerageMessageEvent(BrokerageMessageType.Warning, -1, $"Order failed, Order Id: {order.Id} timestamp: {order.Time} quantity: {order.Quantity} content: {ex.Message}"));
