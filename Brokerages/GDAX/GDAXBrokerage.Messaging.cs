--- conflicted
+++ resolved
@@ -21,15 +21,9 @@
 using System;
 using System.Collections.Concurrent;
 using System.Collections.Generic;
-<<<<<<< HEAD
-using System.Linq;
-using System.Threading.Tasks;
-using QuantConnect.Packets;
-=======
 using System.Globalization;
 using System.Linq;
 using System.Threading.Tasks;
->>>>>>> c727c16c
 using System.Threading;
 using RestSharp;
 using System.Text.RegularExpressions;
@@ -79,7 +73,6 @@
         public GDAXBrokerage(string wssUrl, IWebSocket websocket, IRestClient restClient, string apiKey, string apiSecret, string passPhrase, IAlgorithm algorithm)
             : base(wssUrl, websocket, restClient, apiKey, apiSecret, Market.GDAX, "GDAX")
         {
-            throw new Exception("GDAX currently under maintenance and will be back online Monday 23rd October 2017");
             FillSplit = new ConcurrentDictionary<long, GDAXFill>();
             _passPhrase = passPhrase;
             _algorithm = algorithm;
@@ -126,8 +119,6 @@
         /// <param name="sender"></param>
         /// <param name="e"></param>
         public override void OnMessage(object sender, WebSocketMessage e)
-<<<<<<< HEAD
-=======
         {
             // Verify if we're allowed to handle the streaming packet yet; while we're placing an order we delay the
             // stream processing a touch.
@@ -153,7 +144,6 @@
         /// <param name="sender"></param>
         /// <param name="e"></param>
         private void OnMessageImpl(object sender, WebSocketMessage e)
->>>>>>> c727c16c
         {
             try
             {
@@ -163,22 +153,16 @@
 
                 if (raw.Type == "heartbeat")
                 {
-                    Log.Trace("GDAXBrokerage.OnMessage.heartbeat()");
                     return;
                 }
                 else if (raw.Type == "snapshot")
                 {
-<<<<<<< HEAD
-                    //Log.Trace($"GDAXBrokerage.OnMessage.ticker(): Data: {Environment.NewLine}{e.Message}");
-                    EmitTick(e.Message);
-=======
                     OnSnapshot(e.Message);
                     return;
                 }
                 else if (raw.Type == "l2update")
                 {
                     OnL2Update(e.Message);
->>>>>>> c727c16c
                     return;
                 }
                 else if (raw.Type == "error")
@@ -329,11 +313,9 @@
                 .ToList();
 
             var symbol = ConvertProductId(message.ProductId);
-            Log.Trace($"GDAXBrokerage.OrderMatch(): Match event for {message.ProductId} Data:{Environment.NewLine}{data}");
 
             if (cached.Count == 0)
             {
-                Log.Trace("GDAXBrokerage.Messaging.OrderMatch(): No match found");
                 return;
             }
 
@@ -416,16 +398,11 @@
                 return;
             }
 
-<<<<<<< HEAD
-            OnMessage(new BrokerageMessageEvent(BrokerageMessageType.Information, -1,
-                $"GDAXWebsocketsBrokerage.OrderDone: Encountered done message prior to match filling order brokerId: {message.OrderId} orderId: {cached.FirstOrDefault().Key}"));
-=======
             var orderId = cached[0].Key;
             var order = cached[0].Value;
 
             OnMessage(new BrokerageMessageEvent(BrokerageMessageType.Information, -1,
                 $"GDAXWebsocketsBrokerage.OrderDone: Encountered done message prior to match filling order brokerId: {message.OrderId} orderId: {orderId}"));
->>>>>>> c727c16c
 
             var split = FillSplit[orderId];
 
@@ -482,16 +459,11 @@
                     Time = DateTime.UtcNow,
                     Symbol = symbol,
                     TickType = TickType.Quote,
-<<<<<<< HEAD
-                    //todo: tick volume
-                };
-=======
                     AskSize = askSize,
                     BidSize = bidSize
                 });
             }
         }
->>>>>>> c727c16c
 
         /// <summary>
         /// Emits a new trade tick from a match message
@@ -535,28 +507,6 @@
                 else
                 {
                     this.ChannelList[item.Value] = new Channel { Name = item.Value, Symbol = item.Value };
-<<<<<<< HEAD
-
-                    //emit baseline tick
-                    var message = GetTick(item);
-
-                    lock (_tickLocker)
-                    {
-                        Tick updating = new Tick
-                        {
-                            AskPrice = message.AskPrice,
-                            BidPrice = message.BidPrice,
-                            Value = (message.AskPrice + message.BidPrice) / 2m,
-                            Time = DateTime.UtcNow,
-                            Symbol = item,
-                            TickType = TickType.Quote
-                            //todo: tick volume
-                        };
-
-                        this.Ticks.Add(updating);
-                    }
-=======
->>>>>>> c727c16c
                 }
             }
 
