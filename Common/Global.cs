--- conflicted
+++ resolved
@@ -668,12 +668,8 @@
         /// <summary>
         /// The subscription's data comes from a rest call that is polled and returns a single line/data point of information
         /// </summary>
-<<<<<<< HEAD
-        Web,
-=======
         [Obsolete("Use SubscriptionDataSource derived class RestSubscriptionDataSource")]
         Rest,
->>>>>>> 817349d9
 
         /// <summary>
         /// The subscription's data comes from a web call that is polled and returns a single line/data point of information
