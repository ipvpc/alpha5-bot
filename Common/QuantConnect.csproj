﻿<?xml version="1.0" encoding="utf-8"?>
<Project ToolsVersion="12.0" DefaultTargets="Build" xmlns="http://schemas.microsoft.com/developer/msbuild/2003">
  <PropertyGroup>
    <Configuration Condition=" '$(Configuration)' == '' ">Debug</Configuration>
    <Platform Condition=" '$(Platform)' == '' ">AnyCPU</Platform>
    <ProductVersion>8.0.30703</ProductVersion>
    <SchemaVersion>2.0</SchemaVersion>
    <ProjectGuid>{2545C0B4-FABB-49C9-8DD1-9AD7EE23F86B}</ProjectGuid>
    <OutputType>Library</OutputType>
    <AppDesignerFolder>Properties</AppDesignerFolder>
    <RootNamespace>QuantConnect</RootNamespace>
    <AssemblyName>QuantConnect.Common</AssemblyName>
    <TargetFrameworkVersion>v4.5.2</TargetFrameworkVersion>
    <FileAlignment>512</FileAlignment>
    <TargetFrameworkProfile>
    </TargetFrameworkProfile>
    <SolutionDir Condition="$(SolutionDir) == '' Or $(SolutionDir) == '*Undefined*'">..\</SolutionDir>
    <RestorePackages>true</RestorePackages>
    <LangVersion>6</LangVersion>
    <NuGetPackageImportStamp>
    </NuGetPackageImportStamp>
  </PropertyGroup>
  <PropertyGroup Condition=" '$(Configuration)|$(Platform)' == 'Debug|AnyCPU' ">
    <DebugSymbols>true</DebugSymbols>
    <DebugType>full</DebugType>
    <Optimize>false</Optimize>
    <OutputPath>bin\Debug\</OutputPath>
    <DefineConstants>DEBUG;TRACE</DefineConstants>
    <ErrorReport>prompt</ErrorReport>
    <WarningLevel>4</WarningLevel>
    <DocumentationFile>bin\Debug\QuantConnect.Common.xml</DocumentationFile>
    <Prefer32Bit>false</Prefer32Bit>
    <LangVersion>6</LangVersion>
  </PropertyGroup>
  <PropertyGroup Condition=" '$(Configuration)|$(Platform)' == 'Release|AnyCPU' ">
    <DebugType>pdbonly</DebugType>
    <Optimize>true</Optimize>
    <OutputPath>bin\Release\</OutputPath>
    <DefineConstants>TRACE</DefineConstants>
    <ErrorReport>prompt</ErrorReport>
    <WarningLevel>4</WarningLevel>
    <Prefer32Bit>false</Prefer32Bit>
    <LangVersion>6</LangVersion>
  </PropertyGroup>
  <PropertyGroup Condition="'$(Configuration)|$(Platform)' == 'Mono|AnyCPU'">
    <DebugSymbols>true</DebugSymbols>
    <OutputPath>bin\Mono\</OutputPath>
    <DefineConstants>DEBUG;TRACE</DefineConstants>
    <DebugType>full</DebugType>
    <PlatformTarget>AnyCPU</PlatformTarget>
    <ErrorReport>prompt</ErrorReport>
    <CodeAnalysisIgnoreBuiltInRuleSets>false</CodeAnalysisIgnoreBuiltInRuleSets>
    <CodeAnalysisIgnoreBuiltInRules>false</CodeAnalysisIgnoreBuiltInRules>
    <Prefer32Bit>false</Prefer32Bit>
    <LangVersion>6</LangVersion>
  </PropertyGroup>
  <PropertyGroup Condition="'$(Configuration)|$(Platform)' == 'Debug|x64'">
    <DebugSymbols>true</DebugSymbols>
    <OutputPath>bin\x64\Debug\</OutputPath>
    <DefineConstants>DEBUG;TRACE</DefineConstants>
    <DocumentationFile>bin\Debug\QuantConnect.Common.XML</DocumentationFile>
    <DebugType>full</DebugType>
    <PlatformTarget>x64</PlatformTarget>
    <ErrorReport>prompt</ErrorReport>
    <CodeAnalysisIgnoreBuiltInRules>true</CodeAnalysisIgnoreBuiltInRules>
    <CodeAnalysisFailOnMissingRules>false</CodeAnalysisFailOnMissingRules>
    <Prefer32Bit>false</Prefer32Bit>
  </PropertyGroup>
  <PropertyGroup Condition="'$(Configuration)|$(Platform)' == 'Release|x64'">
    <OutputPath>bin\x64\Release\</OutputPath>
    <DefineConstants>TRACE</DefineConstants>
    <Optimize>true</Optimize>
    <DebugType>pdbonly</DebugType>
    <PlatformTarget>x64</PlatformTarget>
    <ErrorReport>prompt</ErrorReport>
    <CodeAnalysisIgnoreBuiltInRuleSets>true</CodeAnalysisIgnoreBuiltInRuleSets>
    <CodeAnalysisIgnoreBuiltInRules>true</CodeAnalysisIgnoreBuiltInRules>
    <CodeAnalysisFailOnMissingRules>true</CodeAnalysisFailOnMissingRules>
    <Prefer32Bit>false</Prefer32Bit>
  </PropertyGroup>
  <PropertyGroup Condition="'$(Configuration)|$(Platform)' == 'Mono|x64'">
    <DebugSymbols>true</DebugSymbols>
    <OutputPath>bin\x64\Mono\</OutputPath>
    <DefineConstants>DEBUG;TRACE</DefineConstants>
    <DebugType>full</DebugType>
    <PlatformTarget>x64</PlatformTarget>
    <ErrorReport>prompt</ErrorReport>
    <CodeAnalysisIgnoreBuiltInRuleSets>false</CodeAnalysisIgnoreBuiltInRuleSets>
    <CodeAnalysisFailOnMissingRules>true</CodeAnalysisFailOnMissingRules>
    <Prefer32Bit>false</Prefer32Bit>
  </PropertyGroup>
  <ItemGroup>
    <Reference Include="CloneExtensions, Version=1.3.0.0, Culture=neutral, processorArchitecture=MSIL">
      <HintPath>..\packages\CloneExtensions.1.3.0\lib\net45\CloneExtensions.dll</HintPath>
    </Reference>
    <Reference Include="DotNetZip, Version=1.10.1.0, Culture=neutral, PublicKeyToken=6583c7c814667745, processorArchitecture=MSIL">
      <HintPath>..\packages\DotNetZip.1.10.1\lib\net20\DotNetZip.dll</HintPath>
    </Reference>
    <Reference Include="Fasterflect">
      <HintPath>..\packages\fasterflect.2.1.3\lib\net40\Fasterflect.dll</HintPath>
    </Reference>
    <Reference Include="MathNet.Numerics, Version=3.19.0.0, Culture=neutral, processorArchitecture=MSIL">
      <HintPath>..\packages\MathNet.Numerics.3.19.0\lib\net40\MathNet.Numerics.dll</HintPath>
    </Reference>
    <Reference Include="Newtonsoft.Json, Version=10.0.0.0, Culture=neutral, PublicKeyToken=30ad4fe6b2a6aeed, processorArchitecture=MSIL">
      <HintPath>..\packages\Newtonsoft.Json.10.0.3\lib\net45\Newtonsoft.Json.dll</HintPath>
    </Reference>
    <Reference Include="NodaTime, Version=1.3.0.0, Culture=neutral, PublicKeyToken=4226afe0d9b296d1, processorArchitecture=MSIL">
      <HintPath>..\packages\NodaTime.1.3.4\lib\net35-Client\NodaTime.dll</HintPath>
    </Reference>
    <Reference Include="Python.Runtime, Version=2.4.0.0, Culture=neutral, processorArchitecture=MSIL">
      <HintPath>..\packages\QuantConnect.pythonnet.1.0.5.1\lib\Python.Runtime.dll</HintPath>
    </Reference>
    <Reference Include="QLNet, Version=1.9.2.0, Culture=neutral, processorArchitecture=MSIL">
      <HintPath>..\packages\QLNet.1.9.2\lib\net45\QLNet.dll</HintPath>
    </Reference>
    <Reference Include="System" />
    <Reference Include="System.ComponentModel.Composition" />
    <Reference Include="System.Configuration" />
    <Reference Include="System.Core" />
    <Reference Include="System.Drawing" />
    <Reference Include="System.Numerics" />
    <Reference Include="System.Runtime.Serialization" />
    <Reference Include="System.Xml.Linq" />
    <Reference Include="System.Data.DataSetExtensions" />
    <Reference Include="Microsoft.CSharp" />
    <Reference Include="System.Data" />
    <Reference Include="System.Xml" />
  </ItemGroup>
  <ItemGroup>
    <Compile Include="AlgorithmSettings.cs" />
    <Compile Include="API\AuthenticationResponse.cs" />
    <Compile Include="API\Backtest.cs" />
    <Compile Include="API\Compile.cs" />
    <Compile Include="API\CompileState.cs" />
    <Compile Include="API\Link.cs" />
    <Compile Include="API\LiveAlgorithm.cs" />
    <Compile Include="API\LiveAlgorithmResults.cs" />
    <Compile Include="API\LiveAlgorithmResultsJsonConverter.cs" />
    <Compile Include="API\LiveAlgorithmSettings.cs" />
    <Compile Include="API\LiveLog.cs" />
    <Compile Include="API\Project.cs" />
    <Compile Include="API\ProjectFile.cs" />
    <Compile Include="API\RestResponse.cs" />
    <Compile Include="Benchmarks\FuncBenchmark.cs" />
    <Compile Include="Benchmarks\IBenchmark.cs" />
    <Compile Include="Benchmarks\SecurityBenchmark.cs" />
    <Compile Include="Brokerages\BrokerageName.cs" />
    <Compile Include="Brokerages\DefaultBrokerageMessageHandler.cs" />
    <Compile Include="Brokerages\DefaultBrokerageModel.cs" />
    <Compile Include="Brokerages\FxcmBrokerageModel.cs" />
<<<<<<< HEAD
    <Compile Include="Orders\InteractiveBrokersOrderProperties.cs" />
    <Compile Include="Interfaces\IOrderProperties.cs" />
=======
    <Compile Include="Brokerages\GDAXBrokerageModel.cs" />
>>>>>>> 701c9760
    <Compile Include="Python\BrokerageModelPythonWrapper.cs" />
    <Compile Include="Python\SecurityInitializerPythonWrapper.cs" />
    <Compile Include="Python\SlippageModelPythonWrapper.cs" />
    <Compile Include="Python\FillModelPythonWrapper.cs" />
    <Compile Include="Python\PandasConverter.cs" />
    <Compile Include="Python\FeeModelPythonWrapper.cs" />
    <Compile Include="Securities\IBaseCurrencySymbol.cs" />
    <Compile Include="Securities\Option\EmptyOptionChainProvider.cs" />
    <Compile Include="Interfaces\IOptionChainProvider.cs" />
    <Compile Include="Brokerages\OandaTransactionModel.cs" />
    <Compile Include="Brokerages\FxcmTransactionModel.cs" />
    <Compile Include="Brokerages\IBrokerageMessageHandler.cs" />
    <Compile Include="Brokerages\IBrokerageModel.cs" />
    <Compile Include="Brokerages\InteractiveBrokersBrokerageModel.cs" />
    <Compile Include="Brokerages\OandaBrokerageModel.cs" />
    <Compile Include="Brokerages\TradierBrokerageModel.cs" />
    <Compile Include="Data\Custom\FxcmVolume.cs" />
    <Compile Include="Data\Market\IBaseDataBar.cs" />
    <Compile Include="Data\Consolidators\OpenInterestConsolidator.cs" />
    <Compile Include="Data\Market\OpenInterest.cs" />
    <Compile Include="Data\Market\RenkoType.cs" />
    <Compile Include="Data\Custom\DailyFx.cs" />
    <Compile Include="Data\Fundamental\FineFundamental.cs" />
    <Compile Include="Data\Fundamental\Generated\BalanceSheet.cs" />
    <Compile Include="Data\Fundamental\Generated\CashFlowStatement.cs" />
    <Compile Include="Data\Fundamental\Generated\CompanyReference.cs" />
    <Compile Include="Data\Fundamental\Generated\EarningRatios.cs" />
    <Compile Include="Data\Fundamental\Generated\EarningReports.cs" />
    <Compile Include="Data\Fundamental\Generated\FinancialStatements.cs" />
    <Compile Include="Data\Fundamental\Generated\FineFundamental.cs" />
    <Compile Include="Data\Fundamental\Generated\IncomeStatement.cs" />
    <Compile Include="Data\Fundamental\MultiPeriodField.cs" />
    <Compile Include="Data\Fundamental\Generated\MultiPeriodValueTypes.cs" />
    <Compile Include="Data\Fundamental\Generated\OperationRatios.cs" />
    <Compile Include="Data\Fundamental\Period.cs" />
    <Compile Include="Data\Fundamental\Generated\SecurityReference.cs" />
    <Compile Include="Data\Fundamental\Generated\ValuationRatios.cs" />
    <Compile Include="Data\ISubscriptionEnumeratorFactory.cs" />
    <Compile Include="Data\Market\Greeks.cs" />
    <Compile Include="Data\Market\FuturesChain.cs" />
    <Compile Include="Data\Market\OptionChain.cs" />
    <Compile Include="Data\Market\OptionChains.cs" />
    <Compile Include="Data\Market\FuturesChains.cs" />
    <Compile Include="Data\Market\FuturesContract.cs" />
    <Compile Include="Data\Market\OptionContract.cs" />
    <Compile Include="Data\Market\FuturesContracts.cs" />
    <Compile Include="Data\Market\OptionContracts.cs" />
    <Compile Include="Data\Market\QuoteBars.cs" />
    <Compile Include="Data\Market\BarDirection.cs" />
    <Compile Include="Data\Market\IntraDayDividendSplit.cs" />
    <Compile Include="Data\SubscriptionDataConfigList.cs" />
    <Compile Include="Data\UniverseSelection\CoarseFundamentalUniverse.cs" />
    <Compile Include="Data\UniverseSelection\FineFundamentalUniverse.cs" />
    <Compile Include="Data\UniverseSelection\GetSubscriptionRequestsUniverseDecorator.cs" />
    <Compile Include="Data\UniverseSelection\FineFundamentalFilteredUniverse.cs" />
    <Compile Include="Data\UniverseSelection\FuturesChainUniverse.cs" />
    <Compile Include="Data\UniverseSelection\FuturesChainUniverseDataCollection.cs" />
    <Compile Include="Data\UniverseSelection\SelectSymbolsUniverseDecorator.cs" />
    <Compile Include="Data\UniverseSelection\SubscriptionRequest.cs" />
    <Compile Include="Data\UniverseSelection\UniverseDecorator.cs" />
    <Compile Include="Data\UniverseSelection\UniverseExtensions.cs" />
    <Compile Include="Globals.cs" />
    <Compile Include="Currencies.cs" />
    <Compile Include="Data\Auxiliary\FactorFile.cs" />
    <Compile Include="Data\Auxiliary\FactorFileRow.cs" />
    <Compile Include="Data\Auxiliary\LocalDiskFactorFileProvider.cs" />
    <Compile Include="Data\Auxiliary\MapFile.cs" />
    <Compile Include="Data\Auxiliary\LocalDiskMapFileProvider.cs" />
    <Compile Include="Data\Auxiliary\MapFileResolver.cs" />
    <Compile Include="Data\Auxiliary\MapFileRow.cs" />
    <Compile Include="Data\Auxiliary\ZipEntryName.cs" />
    <Compile Include="Data\Consolidators\BaseDataConsolidator.cs" />
    <Compile Include="Data\Consolidators\DynamicDataConsolidator.cs" />
    <Compile Include="Data\Consolidators\PeriodCountConsolidatorBase.cs" />
    <Compile Include="Data\Consolidators\QuoteBarConsolidator.cs" />
    <Compile Include="Data\Consolidators\RenkoConsolidator.cs" />
    <Compile Include="Data\Consolidators\TickConsolidator.cs" />
    <Compile Include="Data\Consolidators\TickQuoteBarConsolidator.cs" />
    <Compile Include="Data\Consolidators\TradeBarConsolidatorBase.cs" />
    <Compile Include="Data\FileFormat.cs" />
    <Compile Include="Data\HistoryRequest.cs" />
    <Compile Include="Data\Market\Bar.cs" />
    <Compile Include="Data\Market\DataDictionary.cs" />
    <Compile Include="Data\Market\Delisting.cs" />
    <Compile Include="Data\Market\Delistings.cs" />
    <Compile Include="Data\Market\Dividend.cs" />
    <Compile Include="Data\Market\Dividends.cs" />
    <Compile Include="Data\Market\IBar.cs" />
    <Compile Include="Data\Market\QuoteBar.cs" />
    <Compile Include="Data\Market\RenkoBar.cs" />
    <Compile Include="Brokerages\BrokerageMessageEvent.cs" />
    <Compile Include="Brokerages\BrokerageMessageType.cs" />
    <Compile Include="Data\Market\Split.cs" />
    <Compile Include="Data\Market\Splits.cs" />
    <Compile Include="Data\Market\SymbolChangedEvent.cs" />
    <Compile Include="Data\Market\SymbolChangedEvents.cs" />
    <Compile Include="Data\Slice.cs" />
    <Compile Include="Data\SliceExtensions.cs" />
    <Compile Include="Data\SubscriptionDataSource.cs" />
    <Compile Include="Data\UniverseSelection\CoarseFundamental.cs" />
    <Compile Include="Data\UniverseSelection\BaseDataCollection.cs" />
    <Compile Include="Data\UniverseSelection\OptionChainUniverse.cs" />
    <Compile Include="Data\UniverseSelection\OptionChainUniverseDataCollection.cs" />
    <Compile Include="Data\UniverseSelection\UserDefinedUniverse.cs" />
    <Compile Include="Data\UniverseSelection\FuncUniverse.cs" />
    <Compile Include="Data\UniverseSelection\Universe.cs" />
    <Compile Include="Data\UniverseSelection\SecurityChanges.cs" />
    <Compile Include="Data\UniverseSelection\UniverseSettings.cs" />
    <Compile Include="Field.cs" />
    <Compile Include="Indicators\IIndicator.cs" />
    <Compile Include="Indicators\IndicatorDataPoint.cs" />
    <Compile Include="Indicators\IndicatorUpdatedHandler.cs" />
    <Compile Include="Indicators\IReadOnlyWindow.cs" />
    <Compile Include="Indicators\RollingWindow.cs" />
    <Compile Include="Interfaces\IAlgorithm.cs" />
    <Compile Include="Interfaces\IApi.cs" />
    <Compile Include="Interfaces\IBrokerage.cs" />
    <Compile Include="Interfaces\IBrokerageFactory.cs" />
    <Compile Include="Interfaces\IDataCacheProvider.cs" />
    <Compile Include="Interfaces\IDataQueueUniverseProvider.cs" />
    <Compile Include="Interfaces\IDataQueueHandler.cs" />
    <Compile Include="Interfaces\IFactorFileProvider.cs" />
    <Compile Include="Interfaces\IDataProvider.cs" />
    <Compile Include="Interfaces\IHistoryProvider.cs" />
    <Compile Include="Interfaces\IJobQueueHandler.cs" />
    <Compile Include="Interfaces\IMapFileProvider.cs" />
    <Compile Include="Interfaces\IMessagingHandler.cs" />
    <Compile Include="Interfaces\IStreamReader.cs" />
    <Compile Include="Interfaces\ITradeBuilder.cs" />
    <Compile Include="LocalTimeKeeper.cs" />
    <Compile Include="Market.cs" />
    <Compile Include="Notifications\Notification.cs" />
    <Compile Include="Notifications\NotificationManager.cs" />
    <Compile Include="Orders\CancelOrderRequest.cs" />
    <Compile Include="Orders\Fees\ConstantFeeModel.cs" />
    <Compile Include="Orders\Fees\GDAXFeeModel.cs" />
    <Compile Include="Orders\Fees\InteractiveBrokersFeeModel.cs" />
    <Compile Include="Orders\Fees\FxcmFeeModel.cs" />
    <Compile Include="Orders\Fees\IFeeModel.cs" />
    <Compile Include="Orders\Fills\ImmediateFillModel.cs" />
    <Compile Include="Orders\Fills\IFillModel.cs" />
    <Compile Include="Orders\MarketOnCloseOrder.cs" />
    <Compile Include="Orders\MarketOnOpenOrder.cs" />
    <Compile Include="Orders\OptionExerciseOrder.cs" />
    <Compile Include="Orders\OptionExercise\DefaultExerciseModel.cs" />
    <Compile Include="Orders\OptionExercise\IOptionExerciseModel.cs" />
    <Compile Include="Orders\OrderField.cs" />
    <Compile Include="Orders\OrderJsonConverter.cs" />
    <Compile Include="Orders\OrderRequest.cs" />
    <Compile Include="Orders\OrderRequestStatus.cs" />
    <Compile Include="Orders\OrderRequestType.cs" />
    <Compile Include="Orders\OrderResponse.cs" />
    <Compile Include="Orders\OrderResponseErrorCode.cs" />
    <Compile Include="Orders\OrderExtensions.cs" />
    <Compile Include="Orders\OrderTicket.cs" />
    <Compile Include="Orders\Slippage\VolumeShareSlippageModel.cs" />
    <Compile Include="Orders\Slippage\ConstantSlippageModel.cs" />
    <Compile Include="Orders\Slippage\ISlippageModel.cs" />
    <Compile Include="Orders\StopLimitOrder.cs" />
    <Compile Include="Orders\StopMarketOrder.cs" />
    <Compile Include="Orders\LimitOrder.cs" />
    <Compile Include="Orders\MarketOrder.cs" />
    <Compile Include="Orders\OrderTypes.cs" />
    <Compile Include="Orders\OrderError.cs" />
    <Compile Include="Orders\SubmitOrderRequest.cs" />
    <Compile Include="Orders\UpdateOrderFields.cs" />
    <Compile Include="Orders\UpdateOrderRequest.cs" />
    <Compile Include="Packets\Controls.cs" />
    <Compile Include="Packets\HandledErrorPacket.cs" />
    <Compile Include="Packets\HistoryPacket.cs" />
    <Compile Include="Packets\SystemDebugPacket.cs" />
    <Compile Include="Parameters\ParameterAttribute.cs" />
    <Compile Include="Properties\SharedAssemblyInfo.cs" />
    <Compile Include="Python\PythonData.cs" />
    <Compile Include="Python\PythonQuandl.cs" />
    <Compile Include="Scheduling\CompositeTimeRule.cs" />
    <Compile Include="Scheduling\DateRules.cs" />
    <Compile Include="Scheduling\FluentScheduledEventBuilder.cs" />
    <Compile Include="Scheduling\FuncDateRule.cs" />
    <Compile Include="Scheduling\IDateRule.cs" />
    <Compile Include="Scheduling\IEventSchedule.cs" />
    <Compile Include="Scheduling\ITimeRule.cs" />
    <Compile Include="Scheduling\ScheduledEvent.cs" />
    <Compile Include="Scheduling\ScheduleManager.cs" />
    <Compile Include="Scheduling\FuncTimeRule.cs" />
    <Compile Include="Scheduling\TimeRules.cs" />
    <Compile Include="Securities\BrokerageModelSecurityInitializer.cs" />
    <Compile Include="Securities\Cash.cs" />
    <Compile Include="Securities\CashBook.cs" />
    <Compile Include="Securities\Cfd\Cfd.cs" />
    <Compile Include="Securities\Cfd\CfdCache.cs" />
    <Compile Include="Securities\Cfd\CfdDataFilter.cs" />
    <Compile Include="Securities\Cfd\CfdExchange.cs" />
    <Compile Include="Securities\Cfd\CfdHolding.cs" />
    <Compile Include="Securities\CompositeSecurityInitializer.cs" />
    <Compile Include="Securities\ConstantFeeTransactionModel.cs" />
    <Compile Include="Securities\Crypto\Crypto.cs" />
    <Compile Include="Securities\Crypto\CryptoExchange.cs" />
    <Compile Include="Securities\Crypto\CryptoHolding.cs" />
    <Compile Include="Securities\DelayedSettlementModel.cs" />
    <Compile Include="Securities\AdjustedPriceVariationModel.cs" />
    <Compile Include="Securities\FuncSecuritySeeder.cs" />
    <Compile Include="Securities\Future\FutureExpirationCycles.cs" />
    <Compile Include="Securities\Future\FutureFilterUniverse.cs" />
    <Compile Include="Securities\Future\FuturesExpiryFunctions.cs" />
    <Compile Include="Securities\Future\FuturesExpiryUtilityFunctions.cs" />
    <Compile Include="Securities\Option\OptionFilterUniverse.cs" />
    <Compile Include="Securities\IDerivativeSecurityFilterUniverse.cs" />
    <Compile Include="Securities\IMarginCallModel.cs" />
    <Compile Include="Securities\ISecuritySeeder.cs" />
    <Compile Include="Securities\Option\OptionSymbol.cs" />
    <Compile Include="Securities\SecurityPriceVariationModel.cs" />
    <Compile Include="Securities\FuncSecurityDerivativeFilter.cs" />
    <Compile Include="Securities\FuncSecurityInitializer.cs" />
    <Compile Include="Securities\EquityPriceVariationModel.cs" />
    <Compile Include="Securities\IPriceVariationModel.cs" />
    <Compile Include="Securities\Future\Future.cs" />
    <Compile Include="Securities\Future\FutureCache.cs" />
    <Compile Include="Securities\Future\FutureExchange.cs" />
    <Compile Include="Securities\Future\FutureHolding.cs" />
    <Compile Include="Securities\Future\Futures.cs" />
    <Compile Include="Securities\Future\FutureMarginModel.cs" />
    <Compile Include="Securities\IDerivativeSecurityFilter.cs" />
    <Compile Include="Securities\Volatility\IndicatorVolatilityModel.cs" />
    <Compile Include="Securities\Interfaces\IContinuousContractModel.cs" />
    <Compile Include="Securities\ISecurityInitializer.cs" />
    <Compile Include="Securities\ISettlementModel.cs" />
    <Compile Include="Securities\Volatility\IVolatilityModel.cs" />
    <Compile Include="Securities\LocalMarketHours.cs" />
    <Compile Include="Securities\MarketHoursSegment.cs" />
    <Compile Include="Securities\MarketHoursState.cs" />
    <Compile Include="Securities\Option\CurrentPriceOptionPriceModel.cs" />
    <Compile Include="Securities\Option\ConstantQLDividendYieldEstimator.cs" />
    <Compile Include="Securities\Option\ConstantQLRiskFreeRateEstimator.cs" />
    <Compile Include="Securities\Option\ConstantQLUnderlyingVolatilityEstimator.cs" />
    <Compile Include="Securities\Option\IQLDividendYieldEstimator.cs" />
    <Compile Include="Securities\Option\IOptionPriceModel.cs" />
    <Compile Include="Securities\Option\IQLRiskFreeRateEstimator.cs" />
    <Compile Include="Securities\Option\IQLUnderlyingVolatilityEstimator.cs" />
    <Compile Include="Securities\Option\Option.cs" />
    <Compile Include="Securities\Option\OptionCache.cs" />
    <Compile Include="Securities\Option\OptionDataFilter.cs" />
    <Compile Include="Securities\Option\OptionExchange.cs" />
    <Compile Include="Securities\Option\OptionHolding.cs" />
    <Compile Include="Securities\Option\OptionPortfolioModel.cs" />
    <Compile Include="Securities\Option\OptionPriceModelResult.cs" />
    <Compile Include="Securities\Option\OptionPriceModels.cs" />
    <Compile Include="Securities\Option\OptionStrategies.cs" />
    <Compile Include="Securities\Option\OptionStrategy.cs" />
    <Compile Include="Securities\Option\OptionSymbolProperties.cs" />
    <Compile Include="Securities\Option\OptionMarginModel.cs" />
    <Compile Include="Securities\Option\QLOptionPriceModel.cs" />
    <Compile Include="Securities\PatternDayTradingMarginModel.cs" />
    <Compile Include="Securities\Volatility\StandardDeviationOfReturnsVolatilityModel.cs" />
    <Compile Include="Securities\Volatility\RelativeStandardDeviationVolatilityModel.cs" />
    <Compile Include="Securities\SecurityDatabaseKey.cs" />
    <Compile Include="Securities\SecurityExchangeHours.cs" />
    <Compile Include="Securities\MarketHoursDatabase.cs" />
    <Compile Include="Securities\ISecurityProvider.cs" />
    <Compile Include="Securities\IOrderProcessor.cs" />
    <Compile Include="Securities\ISecurityMarginModel.cs" />
    <Compile Include="Securities\IOrderProvider.cs" />
    <Compile Include="Securities\ISecurityPortfolioModel.cs" />
    <Compile Include="Securities\DefaultMarginCallModel.cs" />
    <Compile Include="Securities\SecurityPortfolioModel.cs" />
    <Compile Include="Securities\SecurityMarginModel.cs" />
    <Compile Include="Securities\ImmediateSettlementModel.cs" />
    <Compile Include="Securities\SymbolProperties.cs" />
    <Compile Include="Securities\SymbolPropertiesDatabase.cs" />
    <Compile Include="Securities\UniverseManager.cs" />
    <Compile Include="Securities\UnsettledCashAmount.cs" />
    <Compile Include="SecurityIdentifier.cs" />
    <Compile Include="SeriesSampler.cs" />
    <Compile Include="Data\Custom\Quandl.cs" />
    <Compile Include="Data\DynamicData.cs" />
    <Compile Include="Data\Consolidators\DataConsolidator.cs" />
    <Compile Include="Data\Consolidators\IDataConsolidator.cs" />
    <Compile Include="Data\Consolidators\IdentityDataConsolidator.cs" />
    <Compile Include="Data\Consolidators\SequentialConsolidator.cs" />
    <Compile Include="Data\Consolidators\TradeBarConsolidator.cs" />
    <Compile Include="Charting.cs" />
    <Compile Include="Orders\OrderEvent.cs" />
    <Compile Include="Packets\AlgorithmNodePacket.cs" />
    <Compile Include="Packets\AlgorithmStatusPacket.cs" />
    <Compile Include="Packets\BacktestNodePacket.cs" />
    <Compile Include="Packets\BacktestResultPacket.cs" />
    <Compile Include="Packets\DebugPacket.cs" />
    <Compile Include="Packets\LiveNodePacket.cs" />
    <Compile Include="Packets\LiveResultPacket.cs" />
    <Compile Include="Packets\LogPacket.cs" />
    <Compile Include="Packets\MarketTodayPacket.cs" />
    <Compile Include="Packets\OrderEventPacket.cs" />
    <Compile Include="Packets\Packet.cs" />
    <Compile Include="Packets\RuntimeErrorPacket.cs" />
    <Compile Include="Packets\SecurityTypesPacket .cs" />
    <Compile Include="Data\BaseData.cs" />
    <Compile Include="Data\IBaseData.cs" />
    <Compile Include="Data\SubscriptionDataConfig.cs" />
    <Compile Include="Data\Market\Tick.cs" />
    <Compile Include="Data\Market\TradeBar.cs" />
    <Compile Include="Data\SubscriptionManager.cs" />
    <Compile Include="Data\Market\Ticks.cs" />
    <Compile Include="Data\Market\TradeBars.cs" />
    <Compile Include="Isolator.cs" />
    <Compile Include="Global.cs" />
    <Compile Include="Extensions.cs" />
    <Compile Include="Orders\Order.cs" />
    <Compile Include="Securities\AccountEvent.cs" />
    <Compile Include="Securities\Equity\EquityCache.cs" />
    <Compile Include="Securities\Equity\EquityDataFilter.cs" />
    <Compile Include="Securities\Forex\ForexCache.cs" />
    <Compile Include="Securities\Forex\ForexDataFilter.cs" />
    <Compile Include="Securities\Interfaces\ISecurityDataFilter.cs" />
    <Compile Include="Securities\SecurityDataFilter.cs" />
    <Compile Include="Securities\SecurityTransactionModel.cs" />
    <Compile Include="Securities\Equity\Equity.cs" />
    <Compile Include="Securities\Equity\EquityExchange.cs" />
    <Compile Include="Securities\Equity\EquityHolding.cs" />
    <Compile Include="Securities\Equity\EquityTransactionModel.cs" />
    <Compile Include="Securities\Forex\Forex.cs" />
    <Compile Include="Securities\Forex\ForexExchange.cs" />
    <Compile Include="Securities\Forex\ForexHolding.cs" />
    <Compile Include="Securities\Forex\ForexTransactionModel.cs" />
    <Compile Include="Securities\Interfaces\ISecurityTransactionModel.cs" />
    <Compile Include="Securities\Security.cs" />
    <Compile Include="Securities\SecurityCache.cs" />
    <Compile Include="Securities\SecurityExchange.cs" />
    <Compile Include="Securities\SecurityHolding.cs" />
    <Compile Include="Securities\SecurityManager.cs" />
    <Compile Include="Securities\SecurityPortfolioManager.cs" />
    <Compile Include="Securities\SecurityTransactionManager.cs" />
    <Compile Include="OS.cs" />
    <Compile Include="Statistics\AlgorithmPerformance.cs" />
    <Compile Include="Statistics\PortfolioStatistics.cs" />
    <Compile Include="Statistics\StatisticsBuilder.cs" />
    <Compile Include="Statistics\StatisticsResults.cs" />
    <Compile Include="Statistics\TradeStatistics.cs" />
    <Compile Include="Statistics\Statistics.cs" />
    <Compile Include="RealTimeSynchronizedTimer.cs" />
    <Compile Include="Symbol.cs" />
    <Compile Include="Statistics\Trade.cs" />
    <Compile Include="Statistics\TradeBuilder.cs" />
    <Compile Include="Statistics\TradeEnums.cs" />
    <Compile Include="SymbolCache.cs" />
    <Compile Include="Result.cs" />
    <Compile Include="SymbolJsonConverter.cs" />
    <Compile Include="SymbolRepresentation.cs" />
    <Compile Include="SymbolValueJsonConverter.cs" />
    <Compile Include="Time.cs" />
    <Compile Include="Properties\AssemblyInfo.cs" />
    <Compile Include="TimeKeeper.cs" />
    <Compile Include="TimeUpdatedEventArgs.cs" />
    <Compile Include="TimeZoneOffsetProvider.cs" />
    <Compile Include="TimeZones.cs" />
    <Compile Include="TradingCalendar.cs" />
    <Compile Include="TradingDay.cs" />
    <Compile Include="Util\BusyBlockingCollection.cs" />
    <Compile Include="Util\CircularQueue.cs" />
    <Compile Include="Util\Composer.cs" />
    <Compile Include="Util\DisposableExtensions.cs" />
    <Compile Include="Util\EnumeratorExtensions.cs" />
    <Compile Include="Util\ExpressionBuilder.cs" />
    <Compile Include="Util\FixedSizeQueue.cs" />
    <Compile Include="Util\FixedSizeHashQueue.cs" />
    <Compile Include="Util\FuncParallelRunnerWorkItem.cs" />
    <Compile Include="Util\FuncTextWriter.cs" />
    <Compile Include="Util\IParallelRunnerWorkItem.cs" />
    <Compile Include="Util\LeanData.cs" />
    <Compile Include="Util\LeanDataPathComponents.cs" />
    <Compile Include="Util\MarketHoursDatabaseJsonConverter.cs" />
    <Compile Include="Util\ParallelRunner.cs" />
    <Compile Include="Util\ParallelRunnerWorker.cs" />
    <Compile Include="Util\ColorJsonConverter.cs" />
    <Compile Include="Util\PythonUtil.cs" />
    <Compile Include="Util\RateGate.cs" />
    <Compile Include="Util\SecurityExtensions.cs" />
    <Compile Include="Util\SecurityIdentifierJsonConverter.cs" />
    <Compile Include="Util\TypeChangeJsonConverter.cs" />
    <Compile Include="Util\LinqExtensions.cs" />
    <Compile Include="Util\MemoizingEnumerable.cs" />
    <Compile Include="Util\NullStringValueConverter.cs" />
    <Compile Include="Util\ObjectActivator.cs" />
    <Compile Include="Util\ReaderWriterLockSlimExtensions.cs" />
    <Compile Include="Util\Ref.cs" />
    <Compile Include="Util\SingleValueListConverter.cs" />
    <Compile Include="Util\VersionHelper.cs" />
    <Compile Include="Util\XElementExtensions.cs" />
  </ItemGroup>
  <ItemGroup>
    <ProjectReference Include="..\Configuration\QuantConnect.Configuration.csproj">
      <Project>{0aeb4ea3-28c8-476e-89fd-926f06590b4c}</Project>
      <Name>QuantConnect.Configuration</Name>
    </ProjectReference>
    <ProjectReference Include="..\Logging\QuantConnect.Logging.csproj">
      <Project>{01911409-86BE-4E7D-9947-DF714138610D}</Project>
      <Name>QuantConnect.Logging</Name>
    </ProjectReference>
  </ItemGroup>
  <ItemGroup>
    <None Include="packages.config" />
  </ItemGroup>
  <Import Project="$(MSBuildToolsPath)\Microsoft.CSharp.targets" />
  <Import Project="$(SolutionDir)\.nuget\NuGet.targets" Condition="Exists('$(SolutionDir)\.nuget\NuGet.targets')" />
  <Import Project="..\packages\QuantConnect.pythonnet.1.0.5.1\build\QuantConnect.pythonnet.targets" Condition="Exists('..\packages\QuantConnect.pythonnet.1.0.5.1\build\QuantConnect.pythonnet.targets')" />
  <Target Name="EnsureNuGetPackageBuildImports" BeforeTargets="PrepareForBuild">
    <PropertyGroup>
      <ErrorText>This project references NuGet package(s) that are missing on this computer. Use NuGet Package Restore to download them.  For more information, see http://go.microsoft.com/fwlink/?LinkID=322105. The missing file is {0}.</ErrorText>
    </PropertyGroup>
    <Error Condition="!Exists('..\packages\QuantConnect.pythonnet.1.0.5.1\build\QuantConnect.pythonnet.targets')" Text="$([System.String]::Format('$(ErrorText)', '..\packages\QuantConnect.pythonnet.1.0.5.1\build\QuantConnect.pythonnet.targets'))" />
  </Target>
  <!-- To modify your build process, add your task inside one of the targets below and uncomment it. 
       Other similar extension points exist, see Microsoft.Common.targets.
  <Target Name="BeforeBuild">
  </Target>
  <Target Name="AfterBuild">
  </Target>
  -->
</Project><|MERGE_RESOLUTION|>--- conflicted
+++ resolved
@@ -149,12 +149,9 @@
     <Compile Include="Brokerages\DefaultBrokerageMessageHandler.cs" />
     <Compile Include="Brokerages\DefaultBrokerageModel.cs" />
     <Compile Include="Brokerages\FxcmBrokerageModel.cs" />
-<<<<<<< HEAD
     <Compile Include="Orders\InteractiveBrokersOrderProperties.cs" />
     <Compile Include="Interfaces\IOrderProperties.cs" />
-=======
     <Compile Include="Brokerages\GDAXBrokerageModel.cs" />
->>>>>>> 701c9760
     <Compile Include="Python\BrokerageModelPythonWrapper.cs" />
     <Compile Include="Python\SecurityInitializerPythonWrapper.cs" />
     <Compile Include="Python\SlippageModelPythonWrapper.cs" />
