--- conflicted
+++ resolved
@@ -21,7 +21,7 @@
     /// <summary>
     /// Order struct for placing new trade
     /// </summary>
-    public abstract class Order
+    public abstract class Order 
     {
         /// <summary>
         /// Order ID.
@@ -42,7 +42,7 @@
         /// Symbol of the Asset
         /// </summary>
         public string Symbol;
-
+        
         /// <summary>
         /// Price of the Order.
         /// </summary>
@@ -86,15 +86,15 @@
         /// <summary>
         /// Order Direction Property based off Quantity.
         /// </summary>
-        public OrderDirection Direction
-        {
-            get
-            {
-                if (Quantity > 0)
+        public OrderDirection Direction 
+        {
+            get 
+            {
+                if (Quantity > 0) 
                 {
                     return OrderDirection.Buy;
-                }
-                if (Quantity < 0)
+                } 
+                if (Quantity < 0) 
                 {
                     return OrderDirection.Sell;
                 }
@@ -113,16 +113,10 @@
         /// <summary>
         /// Value of the order at limit price if a limit order, or market price if a market order.
         /// </summary>
-<<<<<<< HEAD
-        public abstract decimal Value
-        {
-            get;
-=======
         [Obsolete("Value property has been made obsolete. Use GetValue(currentMarketPrice) instead.")]
         public abstract decimal Value 
         { 
             get; 
->>>>>>> d834b14a
         }
 
         /// <summary>
@@ -176,7 +170,7 @@
         /// <param name="order">Order type (market, limit or stoploss order)</param>
         /// <param name="time">Time the order was placed</param>
         /// <param name="tag">User defined data tag for this order</param>
-        protected Order(string symbol, SecurityType type, int quantity, OrderType order, DateTime time, string tag = "")
+        protected Order(string symbol, SecurityType type, int quantity, OrderType order, DateTime time, string tag = "") 
         {
             Time = time;
             Price = 0;
