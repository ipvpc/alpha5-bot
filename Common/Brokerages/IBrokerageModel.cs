/*
 * QUANTCONNECT.COM - Democratizing Finance, Empowering Individuals.
 * Lean Algorithmic Trading Engine v2.0. Copyright 2014 QuantConnect Corporation.
 *
 * Licensed under the Apache License, Version 2.0 (the "License");
 * you may not use this file except in compliance with the License.
 * You may obtain a copy of the License at http://www.apache.org/licenses/LICENSE-2.0
 *
 * Unless required by applicable law or agreed to in writing, software
 * distributed under the License is distributed on an "AS IS" BASIS,
 * WITHOUT WARRANTIES OR CONDITIONS OF ANY KIND, either express or implied.
 * See the License for the specific language governing permissions and
 * limitations under the License.
 *
*/

using System;
using System.Collections.Generic;
using QuantConnect.Benchmarks;
using QuantConnect.Data.Market;
using QuantConnect.Interfaces;
using QuantConnect.Orders;
using QuantConnect.Orders.Fees;
using QuantConnect.Orders.Fills;
using QuantConnect.Orders.Slippage;
using QuantConnect.Securities;

namespace QuantConnect.Brokerages
{
    /// <summary>
    /// Models brokerage transactions, fees, and order
    /// </summary>
    public interface IBrokerageModel
    {
        /// <summary>
        /// Gets the account type used by this model
        /// </summary>
        AccountType AccountType
        {
            get;
        }

        /// <summary>
        /// Gets the brokerages model percentage factor used to determine the required unused buying power for the account.
        /// From 1 to 0. Example: 0 means no unused buying power is required. 0.5 means 50% of the buying power should be left unused.
        /// </summary>
        decimal RequiredFreeBuyingPowerPercent
        {
            get;
        }

        /// <summary>
        /// Gets a map of the default markets to be used for each security type
        /// </summary>
        IReadOnlyDictionary<SecurityType, string> DefaultMarkets { get; }

        /// <summary>
        /// Returns true if the brokerage could accept this order. This takes into account
        /// order type, security type, and order size limits.
        /// </summary>
        /// <remarks>
        /// For example, a brokerage may have no connectivity at certain times, or an order rate/size limit
        /// </remarks>
        /// <param name="security">The security being ordered</param>
        /// <param name="order">The order to be processed</param>
        /// <param name="message">If this function returns false, a brokerage message detailing why the order may not be submitted</param>
        /// <returns>True if the brokerage could process the order, false otherwise</returns>
        bool CanSubmitOrder(Security security, Order order, out BrokerageMessageEvent message);

        /// <summary>
        /// Returns true if the brokerage would allow updating the order as specified by the request
        /// </summary>
        /// <param name="security">The security of the order</param>
        /// <param name="order">The order to be updated</param>
        /// <param name="request">The requested updated to be made to the order</param>
        /// <param name="message">If this function returns false, a brokerage message detailing why the order may not be updated</param>
        /// <returns>True if the brokerage would allow updating the order, false otherwise</returns>
        bool CanUpdateOrder(Security security, Order order, UpdateOrderRequest request, out BrokerageMessageEvent message);

        /// <summary>
        /// Returns true if the brokerage would be able to execute this order at this time assuming
        /// market prices are sufficient for the fill to take place. This is used to emulate the
        /// brokerage fills in backtesting and paper trading. For example some brokerages may not perform
        /// executions during extended market hours. This is not intended to be checking whether or not
        /// the exchange is open, that is handled in the Security.Exchange property.
        /// </summary>
        /// <param name="security">The security being ordered</param>
        /// <param name="order">The order to test for execution</param>
        /// <returns>True if the brokerage would be able to perform the execution, false otherwise</returns>
        bool CanExecuteOrder(Security security, Order order);

        /// <summary>
        /// Applies the split to the specified order ticket
        /// </summary>
        /// <param name="tickets">The open tickets matching the split event</param>
        /// <param name="split">The split event data</param>
        void ApplySplit(List<OrderTicket> tickets, Split split);

        /// <summary>
        /// Gets the brokerage's leverage for the specified security
        /// </summary>
        /// <param name="security">The security's whose leverage we seek</param>
        /// <returns>The leverage for the specified security</returns>
        decimal GetLeverage(Security security);

        /// <summary>
        /// Get the benchmark for this model
        /// </summary>
        /// <param name="securities">SecurityService to create the security with if needed</param>
        /// <returns>The benchmark for this brokerage</returns>
        IBenchmark GetBenchmark(SecurityManager securities);

        /// <summary>
        /// Gets a new fill model that represents this brokerage's fill behavior
        /// </summary>
        /// <param name="security">The security to get fill model for</param>
        /// <returns>The new fill model for this brokerage</returns>
        IFillModel GetFillModel(Security security);

        /// <summary>
        /// Gets a new fee model that represents this brokerage's fee structure
        /// </summary>
        /// <param name="security">The security to get a fee model for</param>
        /// <returns>The new fee model for this brokerage</returns>
        IFeeModel GetFeeModel(Security security);

        /// <summary>
        /// Gets a new slippage model that represents this brokerage's fill slippage behavior
        /// </summary>
        /// <param name="security">The security to get a slippage model for</param>
        /// <returns>The new slippage model for this brokerage</returns>
        ISlippageModel GetSlippageModel(Security security);

        /// <summary>
        /// Gets a new settlement model for the security
        /// </summary>
        /// <param name="security">The security to get a settlement model for</param>
        /// <returns>The settlement model for this brokerage</returns>
        ISettlementModel GetSettlementModel(Security security);

        /// <summary>
        /// Gets a new settlement model for the security
        /// </summary>
        /// <param name="security">The security to get a settlement model for</param>
        /// <param name="accountType">The account type</param>
        /// <returns>The settlement model for this brokerage</returns>
        [Obsolete("Flagged deprecated and will remove December 1st 2018")]
        ISettlementModel GetSettlementModel(Security security, AccountType accountType);

        /// <summary>
        /// Gets a new buying power model for the security
        /// </summary>
        /// <param name="security">The security to get a buying power model for</param>
        /// <returns>The buying power model for this brokerage/security</returns>
        IBuyingPowerModel GetBuyingPowerModel(Security security);

        /// <summary>
        /// Gets a new buying power model for the security
        /// </summary>
        /// <param name="security">The security to get a buying power model for</param>
        /// <param name="accountType">The account type</param>
        /// <returns>The buying power model for this brokerage/security</returns>
        [Obsolete("Flagged deprecated and will remove December 1st 2018")]
        IBuyingPowerModel GetBuyingPowerModel(Security security, AccountType accountType);

        /// <summary>
        /// Gets the shortable provider
        /// </summary>
        /// <returns>Shortable provider</returns>
        IShortableProvider GetShortableProvider();
    }

    /// <summary>
    /// Provides factory method for creating an <see cref="IBrokerageModel"/> from the <see cref="BrokerageName"/> enum
    /// </summary>
    public static class BrokerageModel
    {
        /// <summary>
        /// Creates a new <see cref="IBrokerageModel"/> for the specified <see cref="BrokerageName"/>
        /// </summary>
        /// <param name="orderProvider">The order provider</param>
        /// <param name="brokerage">The name of the brokerage</param>
        /// <param name="accountType">The account type</param>
        /// <returns>The model for the specified brokerage</returns>
        public static IBrokerageModel Create(IOrderProvider orderProvider, BrokerageName brokerage, AccountType accountType)
        {
            switch (brokerage)
            {
                case BrokerageName.Default:
                    return new DefaultBrokerageModel(accountType);

                case BrokerageName.InteractiveBrokersBrokerage:
                    return new InteractiveBrokersBrokerageModel(accountType);

                case BrokerageName.TradierBrokerage:
                    return new TradierBrokerageModel(accountType);

                case BrokerageName.OandaBrokerage:
                    return new OandaBrokerageModel(accountType);

                case BrokerageName.FxcmBrokerage:
                    return new FxcmBrokerageModel(accountType);

                case BrokerageName.Bitfinex:
                    return new BitfinexBrokerageModel(accountType);

                case BrokerageName.Binance:
                    return new BinanceBrokerageModel(accountType);

                case BrokerageName.BinanceUS:
                    return new BinanceUSBrokerageModel(accountType);

                case BrokerageName.GDAX:
                    return new GDAXBrokerageModel(accountType);

                case BrokerageName.AlphaStreams:
                    return new AlphaStreamsBrokerageModel(accountType);

                case BrokerageName.Zerodha:
                    return new ZerodhaBrokerageModel(accountType);
                
                case BrokerageName.Atreyu:
                    return new AtreyuBrokerageModel(accountType);

                case BrokerageName.TradingTechnologies:
                    return new TradingTechnologiesBrokerageModel(accountType);
                
                case BrokerageName.Samco:
                    return new SamcoBrokerageModel(accountType);
                
                case BrokerageName.Kraken:
                    return new KrakenBrokerageModel(accountType);
                
                case BrokerageName.Exante:
                    return new ExanteBrokerageModel(accountType);

                case BrokerageName.FTX:
                    return new FTXBrokerageModel(accountType);

<<<<<<< HEAD
                case BrokerageName.TDAmeritrade:
                    return new TDAmeritradeBrokerageModel(accountType);
=======
                case BrokerageName.FTXUS:
                    return new FTXUSBrokerageModel(accountType);
>>>>>>> 8bd17299

                default:
                    throw new ArgumentOutOfRangeException(nameof(brokerage), brokerage, null);
            }
        }
    }
}<|MERGE_RESOLUTION|>--- conflicted
+++ resolved
@@ -237,13 +237,11 @@
                 case BrokerageName.FTX:
                     return new FTXBrokerageModel(accountType);
 
-<<<<<<< HEAD
+                case BrokerageName.FTXUS:
+                    return new FTXUSBrokerageModel(accountType);
+
                 case BrokerageName.TDAmeritrade:
                     return new TDAmeritradeBrokerageModel(accountType);
-=======
-                case BrokerageName.FTXUS:
-                    return new FTXUSBrokerageModel(accountType);
->>>>>>> 8bd17299
 
                 default:
                     throw new ArgumentOutOfRangeException(nameof(brokerage), brokerage, null);
