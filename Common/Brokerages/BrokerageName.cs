﻿/*
 * QUANTCONNECT.COM - Democratizing Finance, Empowering Individuals.
 * Lean Algorithmic Trading Engine v2.0. Copyright 2014 QuantConnect Corporation.
 *
 * Licensed under the Apache License, Version 2.0 (the "License");
 * you may not use this file except in compliance with the License.
 * You may obtain a copy of the License at http://www.apache.org/licenses/LICENSE-2.0
 *
 * Unless required by applicable law or agreed to in writing, software
 * distributed under the License is distributed on an "AS IS" BASIS,
 * WITHOUT WARRANTIES OR CONDITIONS OF ANY KIND, either express or implied.
 * See the License for the specific language governing permissions and
 * limitations under the License.
*/

namespace QuantConnect.Brokerages
{
    /// <summary>
    /// Specifices what transaction model and submit/execution rules to use
    /// </summary>
    public enum BrokerageName
    {
        /// <summary>
        /// Transaction and submit/execution rules will be the default as initialized
        /// </summary>
        Default,

        /// <summary>
        /// Transaction and submit/execution rules will be the default as initialized
        /// Alternate naming for default brokerage
        /// </summary>
        QuantConnectBrokerage = Default,

        /// <summary>
        /// Transaction and submit/execution rules will use interactive brokers models
        /// </summary>
        InteractiveBrokersBrokerage,

        /// <summary>
        /// Transaction and submit/execution rules will use tradier models
        /// </summary>
        TradierBrokerage,

        /// <summary>
        /// Transaction and submit/execution rules will use oanda models
        /// </summary>
        OandaBrokerage,

        /// <summary>
        /// Transaction and submit/execution rules will use fxcm models
        /// </summary>
        FxcmBrokerage,

        /// <summary>
        /// Transaction and submit/execution rules will use bitfinex models
        /// </summary>
        Bitfinex,

        /// <summary>
        /// Transaction and submit/execution rules will use binance models
        /// </summary>
        Binance,

        /// <summary>
        /// Transaction and submit/execution rules will use gdax models
        /// </summary>
        GDAX = 12,

        /// <summary>
        /// Transaction and submit/execution rules will use alpaca models
        /// </summary>
        Alpaca,

        /// <summary>
        /// Transaction and submit/execution rules will use AlphaStream models
        /// </summary>
        AlphaStreams,

        /// <summary>
<<<<<<< HEAD
        /// Transaction and submit/execution rules will use Zerodha models
        /// </summary>
        Zerodha,

        /// <summary>
        /// Transaction and submit/execution rules will use Samco models
        /// </summary>
        Samco,
=======
        /// Transaction and submit/execution rules will use atreyu models
        /// </summary>
        Atreyu,

        /// <summary>
        /// Transaction and submit/execution rules will use TradingTechnologies models
        /// </summary>
        TradingTechnologies
>>>>>>> 115dcab7
    }
}<|MERGE_RESOLUTION|>--- conflicted
+++ resolved
@@ -77,7 +77,6 @@
         AlphaStreams,
 
         /// <summary>
-<<<<<<< HEAD
         /// Transaction and submit/execution rules will use Zerodha models
         /// </summary>
         Zerodha,
@@ -86,7 +85,8 @@
         /// Transaction and submit/execution rules will use Samco models
         /// </summary>
         Samco,
-=======
+        
+        /// <summary>
         /// Transaction and submit/execution rules will use atreyu models
         /// </summary>
         Atreyu,
@@ -95,6 +95,5 @@
         /// Transaction and submit/execution rules will use TradingTechnologies models
         /// </summary>
         TradingTechnologies
->>>>>>> 115dcab7
     }
 }