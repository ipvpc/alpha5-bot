--- conflicted
+++ resolved
@@ -107,11 +107,6 @@
         FTX,
 
         /// <summary>
-<<<<<<< HEAD
-        /// Transaction and submit/execution rules will use TdAmeritrade models
-        /// </summary>
-        TDAmeritrade
-=======
         /// Transaction and submit/execution rules will use ftx us models
         /// </summary>
         FTXUS,
@@ -125,6 +120,10 @@
         /// Transaction and submit/execution rules will use Binance.US models
         /// </summary>
         BinanceUS,
->>>>>>> 8bd17299
+
+        /// <summary>
+        /// Transaction and submit/execution rules will use TdAmeritrade models
+        /// </summary>
+        TDAmeritrade
     }
 }