--- conflicted
+++ resolved
@@ -388,19 +388,12 @@
 
                 if (orderQuantity <= 0)
                 {
-<<<<<<< HEAD
-                    var reason = $"The order quantity is less than the lot size of {parameters.Security.SymbolProperties.LotSize} " +
+                    return new GetMaximumOrderQuantityForTargetValueResult(0, 
+                        $"The order quantity is less than the lot size of {parameters.Security.SymbolProperties.LotSize} " +
                         $"and has been rounded to zero.Target order value {targetOrderValue}. Order fees " +
-                        $"{orderFees}. Order quantity {orderQuantity}.";
-                    return new GetMaximumOrderQuantityForTargetValueResult(0, reason);
-=======
-                    return new GetMaximumOrderQuantityForTargetValueResult(0,
-                        Invariant($"The order quantity is less than the lot size of {parameters.Security.SymbolProperties.LotSize} ") +
-                        Invariant($"and has been rounded to zero.Target order value {targetOrderValue}. Order fees ") +
-                        Invariant($"{orderFees}. Order quantity {orderQuantity}."),
-                        false
+                        $"{orderFees}. Order quantity {orderQuantity}.",
+                        false);
                     );
->>>>>>> 5812a083
                 }
 
                 // generate the order
