--- conflicted
+++ resolved
@@ -140,12 +140,8 @@
         /// <returns>The market's opening time of day</returns>
         public TimeSpan? GetMarketOpen(TimeSpan time, bool extendedMarket, TimeSpan? lastDaySegment = null)
         {
-<<<<<<< HEAD
             var lastSegment = lastDaySegment;
-            foreach (var segment in _segments)
-=======
-            for (var i = 0; i < Segments.Count; i++)
->>>>>>> cc1c3054
+            for (var i = 0; i < Segments.Count; i++)
             {
                 var segment = Segments[i];
                 if (segment.State == MarketHoursState.Closed || segment.End <= time)
@@ -214,16 +210,10 @@
         /// <returns>The market's closing time of day</returns>
         public TimeSpan? GetMarketClose(TimeSpan time, bool extendedMarket, TimeSpan? nextDaySegment = null)
         {
-<<<<<<< HEAD
             TimeSpan? nextSegment;
-            for (var i = 0; i < _segments.Length; i++)
-            {
-                var segment = _segments[i];
-=======
-            for (var i = 0; i < Segments.Count; i++)
-            {
-                var segment = Segments[i];
->>>>>>> cc1c3054
+            for (var i = 0; i < Segments.Count; i++)
+            {
+                var segment = Segments[i];
                 if (segment.State == MarketHoursState.Closed || segment.End <= time)
                 {
                     continue;
