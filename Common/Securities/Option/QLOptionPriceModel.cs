--- conflicted
+++ resolved
@@ -312,11 +312,10 @@
 
             if (iterRemain == 0)
             {
-<<<<<<< HEAD
-                Log.Debug("QLOptionPriceModel.ImpliedVolatilityEstimation() error: Implied Volatility approxiation did not converge, returning 0.");
-=======
-                Log.Error("QLOptionPriceModel.ImpliedVolatilityEstimation() error: Implied Volatility approxiation did not converge, returning 0.");
->>>>>>> 8055ce66
+                if (Log.DebuggingEnabled)
+                {
+                    Log.Debug("QLOptionPriceModel.ImpliedVolatilityEstimation() error: Implied Volatility approxiation did not converge, returning 0.");
+                }
                 return 0d;
             }
 
