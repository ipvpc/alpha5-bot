/*
 * QUANTCONNECT.COM - Democratizing Finance, Empowering Individuals.
 * Lean Algorithmic Trading Engine v2.0. Copyright 2014 QuantConnect Corporation.
 * 
 * Licensed under the Apache License, Version 2.0 (the "License"); 
 * you may not use this file except in compliance with the License.
 * You may obtain a copy of the License at http://www.apache.org/licenses/LICENSE-2.0
 * 
 * Unless required by applicable law or agreed to in writing, software
 * distributed under the License is distributed on an "AS IS" BASIS,
 * WITHOUT WARRANTIES OR CONDITIONS OF ANY KIND, either express or implied.
 * See the License for the specific language governing permissions and
 * limitations under the License.
*/

using QuantConnect.Securities.Interfaces;

namespace QuantConnect.Securities.Equity
{
    /// <summary>
    /// Holdings class for equities securities: no specific properties here but it is a placeholder for future equities specific behaviours.
    /// </summary>
    /// <seealso cref="SecurityHolding"/>
    public class EquityHolding : SecurityHolding 
    {
        /// <summary>
        /// Constructor for equities holdings.
        /// </summary>
        /// <param name="security">The security being held</param>
        /// <param name="transactionModel">The transaction model used for the security</param>
        /// <param name="marginModel">The margin model used for the security</param>
        public EquityHolding(Security security, ISecurityTransactionModel transactionModel, ISecurityMarginModel marginModel)
            : base(security, transactionModel, marginModel)
        {
        }
<<<<<<< HEAD
=======

        /******************************************************** 
        * CLASS PROPERTIES
        *********************************************************/
            

        /******************************************************** 
        * CLASS METHODS 
        *********************************************************/
>>>>>>> aa4d0893
    }
}<|MERGE_RESOLUTION|>--- conflicted
+++ resolved
@@ -17,12 +17,23 @@
 
 namespace QuantConnect.Securities.Equity
 {
+    /******************************************************** 
+    * CLASS DEFINITIONS
+    *********************************************************/
     /// <summary>
     /// Holdings class for equities securities: no specific properties here but it is a placeholder for future equities specific behaviours.
     /// </summary>
     /// <seealso cref="SecurityHolding"/>
     public class EquityHolding : SecurityHolding 
     {
+        /******************************************************** 
+        * CLASS VARIABLES
+        *********************************************************/
+
+        /******************************************************** 
+        * CONSTRUCTOR/DELEGATE DEFINITIONS
+        *********************************************************/
+
         /// <summary>
         /// Constructor for equities holdings.
         /// </summary>
@@ -33,8 +44,6 @@
             : base(security, transactionModel, marginModel)
         {
         }
-<<<<<<< HEAD
-=======
 
         /******************************************************** 
         * CLASS PROPERTIES
@@ -44,6 +53,5 @@
         /******************************************************** 
         * CLASS METHODS 
         *********************************************************/
->>>>>>> aa4d0893
     }
 }