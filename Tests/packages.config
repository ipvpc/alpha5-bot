--- conflicted
+++ resolved
@@ -1,17 +1,10 @@
 ﻿<?xml version="1.0" encoding="utf-8"?>
 <packages>
-<<<<<<< HEAD
-  <package id="CloneExtensions" version="1.2" targetFramework="net45" />
-  <package id="DotNetZip" version="1.9.3" targetFramework="net45" />
-  <package id="IKVM-WithExes" version="7.3.4830.1" />
-  <package id="Moq" version="4.2.1510.2205" targetFramework="net45" />
-=======
   <package id="Castle.Core" version="3.3.3" targetFramework="net45" />
   <package id="CloneExtensions" version="1.2" targetFramework="net45" />
   <package id="DotNetZip" version="1.9.3" targetFramework="net45" />
   <package id="IKVM-WithExes" version="7.3.4830.1" />
   <package id="Moq" version="4.5.10" targetFramework="net45" />
->>>>>>> ecdfb090
   <package id="Newtonsoft.Json" version="7.0.1" targetFramework="net45" />
   <package id="NodaTime" version="1.3.1" targetFramework="net45" />
   <package id="NUnit" version="2.6.4" targetFramework="net45" />
