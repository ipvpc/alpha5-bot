--- conflicted
+++ resolved
@@ -533,11 +533,8 @@
     <Compile Include="Indicators\AdvanceDeclineRatioVolumeTests.cs" />
     <Compile Include="Indicators\AdvanceDeclineRatioTests.cs" />
     <Compile Include="Indicators\ArmsIndexTests.cs" />
-<<<<<<< HEAD
     <Compile Include="Indicators\DeMarkerIndicatorTests.cs" />
-=======
     <Compile Include="Indicators\AwesomeOscillatorTests.cs" />
->>>>>>> c698a65a
     <Compile Include="Indicators\ChaikinMoneyFlowTests.cs" />
     <Compile Include="Indicators\PythonIndicatorNoinheritanceTestsLegacy.cs" />
     <Compile Include="Indicators\PythonIndicatorNoinheritanceTests.cs" />
