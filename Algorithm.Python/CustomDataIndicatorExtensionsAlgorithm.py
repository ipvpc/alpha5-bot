--- conflicted
+++ resolved
@@ -11,26 +11,7 @@
 # See the License for the specific language governing permissions and
 # limitations under the License.
 
-<<<<<<< HEAD
-from clr import AddReference
-AddReference("System")
-AddReference("QuantConnect.Algorithm")
-AddReference("QuantConnect.Common")
-AddReference("QuantConnect.Indicators")
-
-
-from System import *
-from QuantConnect import *
-from QuantConnect.Indicators import *
-from QuantConnect.Data import *
-from QuantConnect.Data.Market import *
-from QuantConnect.Data.Custom import *
-from QuantConnect.DataSource import *
-from QuantConnect.Algorithm import *
-from QuantConnect.Python import PythonQuandl
-=======
 from AlgorithmImports import *
->>>>>>> c11a09e0
 
 ### <summary>
 ### The algorithm creates new indicator value with the existing indicator method by Indicator Extensions
